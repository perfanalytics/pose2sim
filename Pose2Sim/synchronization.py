#!/usr/bin/env python
# -*- coding: utf-8 -*-


'''
#########################################
## SYNCHRONIZE CAMERAS                 ##
#########################################

    Post-synchronize your cameras in case they are not natively synchronized.

    For each camera, computes mean vertical speed for the chosen keypoints, 
    and find the time offset for which their correlation is highest. 

    Depending on the analysed motion, all keypoints can be taken into account, 
    or a list of them, or the right or left side.
    All frames can be considered, or only those around a specific time (typically, 
    the time when there is a single participant in the scene performing a clear vertical motion).
    Has also been successfully tested for synchronizing random walks with random walks.

    Keypoints whose likelihood is too low are filtered out; and the remaining ones are 
    filtered with a butterworth filter.

    INPUTS: 
    - json files from each camera folders
    - a Config.toml file
    - a skeleton model

    OUTPUTS: 
    - synchronized json files for each camera
'''

## INIT
import numpy as np
np.set_printoptions(legacy='1.21') # otherwise prints np.float64(3.0) rather than 3.0
import pandas as pd
import cv2
import matplotlib.pyplot as plt
from matplotlib.widgets import Slider
from matplotlib import patheffects
from scipy import signal
import json
import os
import glob
import fnmatch
import re
import shutil
from anytree import RenderTree
from anytree.importer import DictImporter
from matplotlib.widgets import TextBox, Button
import logging

from Pose2Sim.common import sort_stringlist_by_last_number, bounding_boxes, interpolate_zeros_nans
from Pose2Sim.skeletons import *


## AUTHORSHIP INFORMATION
__author__ = "David Pagnon, HunMin Kim"
__copyright__ = "Copyright 2021, Pose2Sim"
__credits__ = ["David Pagnon"]
__license__ = "BSD 3-Clause License"
from importlib.metadata import version
__version__ = version('pose2sim')
__maintainer__ = "David Pagnon"
__email__ = "contact@david-pagnon.com"
__status__ = "Development"


# UI FUNCTIONS
# Global matplotlib settings - remove toolbar
plt.rcParams['toolbar'] = 'none'

# Define keypoint UI parameters
TITLE_SIZE = 12
LABEL_SIZE_KEYPOINTS = 8 # defined twice
BTN_WIDTH_KEYPOINTS = 0.16 # defined twice
BTN_HEIGHT = 0.04
BTN_Y = 0.02
CENTER_X = 0.5
SELECTED_COLOR = 'darkorange'
UNSELECTED_COLOR = 'blue'
NONE_COLOR = 'silver'
BTN_COLOR = 'white'  # Light gray
BTN_HOVER_COLOR = '#D3D3D3'  # Darker gray on hover

# Define person UI parameters
BACKGROUND_COLOR = 'white'
TEXT_COLOR = 'black'
CONTROL_COLOR = 'white'
CONTROL_HOVER_COLOR = '#D3D3D3'
SLIDER_COLOR = '#4682B4'
SLIDER_HIGHLIGHT_COLOR = 'moccasin'
SLIDER_EDGE_COLOR = (0.5, 0.5, 0.5, 0.5)
LABEL_SIZE_PERSON = 10
TEXT_SIZE = 9.5
BUTTON_SIZE = 10
TEXTBOX_WIDTH = 0.09
BTN_WIDTH_PERSON = 0.04
CONTROL_HEIGHT = 0.04
Y_POSITION = 0.1

# Simple cache for frames and bounding boxes
_frame_bbox_cache = {}

def get_frame_and_bboxes_cached(cap, frame_number, frame_to_json, pose_dir, json_dir_name):
    """
    Cached version of load_frame_and_bounding_boxes to avoid reloading the same frame repeatedly.
    """
    key = (id(cap), frame_number)
    if key in _frame_bbox_cache:
        return _frame_bbox_cache[key]
    frame_rgb, bboxes = load_frame_and_bounding_boxes(cap, frame_number, frame_to_json, pose_dir, json_dir_name)
    _frame_bbox_cache[key] = (frame_rgb, bboxes)
    return frame_rgb, bboxes


def reset_styles(rect, annotation):
    '''
    Resets the visual style of a bounding box and its annotation to default.
    
    INPUTS:
    - rect: Matplotlib Rectangle object representing a bounding box
    - annotation: Matplotlib Text object containing the label for the bounding box
    '''

    rect.set_linewidth(1)
    rect.set_edgecolor('white')
    rect.set_facecolor((1, 1, 1, 0.1))
    annotation.set_fontsize(7)
    annotation.set_fontweight('normal')


def create_textbox(ax_pos, label, initial, UI_PARAMS):
    '''
    Creates a textbox widget with consistent styling.
    
    INPUTS:
    - ax_pos: List or tuple containing the position of the axes in the figure [left, bottom, width, height]
    - label: String label for the textbox
    - initial: Initial text value
    - UI_PARAMS: Dictionary containing UI parameters with colors and sizes settings
    
    OUTPUTS:
    - textbox: The created TextBox widget
    '''

    ax = plt.axes(ax_pos)
    ax.set_facecolor(UI_PARAMS['colors']['control'])
    textbox = TextBox(
        ax, 
        label,
        initial=initial,
        color=UI_PARAMS['colors']['control'],
        hovercolor=UI_PARAMS['colors']['control_hover'],
        label_pad=0.1
    )
    textbox.label.set_color(UI_PARAMS['colors']['text'])
    textbox.label.set_fontsize(UI_PARAMS['sizes']['label'])
    textbox.text_disp.set_color(UI_PARAMS['colors']['text'])
    textbox.text_disp.set_fontsize(UI_PARAMS['sizes']['text'])

    return textbox


## Handlers
def handle_ok_button(ui):
    '''
    Handles the OK button click event.
    
    INPUTS:
    - ui: Dictionary containing all UI elements and state
    - fps: Frames per second of the video
    - i: Current camera index
    - selected_id_list: List to store the selected person ID for each camera
    - approx_time_maxspeed: List to store the approximate time of maximum speed for each camera
    '''

    try:
        float(ui['controls']['main_time_textbox'].text)
        float(ui['controls']['time_RAM_textbox'].text)
        int(ui['controls']['person_textbox'].text)
        plt.close(ui['fig'])
    except ValueError:
        logging.warning('Invalid input in textboxes.')
        

def handle_person_change(text, selected_idx_container, person_textbox):
    '''
    Handles changes to the person selection text box.
    
    INPUTS:
    - text: Text from the person selection text box
    - selected_idx_container: List with one element to store the selected person's index
    - person_textbox: TextBox widget for displaying and editing the selected person number
    '''

    try:
        selected_idx_container[0] = int(text)
    except ValueError:
        person_textbox.set_val('0')
        selected_idx_container[0] = 0


def handle_frame_navigation(direction, frame_textbox, search_around_frames, i, cap, ax_video, frame_to_json,
                           pose_dir, json_dir_name, rects, annotations, bounding_boxes_list, fig,
                           time_range_around_maxspeed, fps, ui):
    '''
    Handles frame navigation (previous or next frame).
    
    INPUTS:
    - direction: Integer, -1 for previous frame, 1 for next frame
    - frame_textbox: TextBox widget for displaying and editing the frame number
    - search_around_frames: Frame ranges to search around for each camera
    - i: Current camera index
    - cap: Video capture object
    - ax_video: Axes for video display
    - frame_to_json: Mapping from frame numbers to JSON files
    - pose_dir: Directory containing pose data
    - json_dir_name: Name of the JSON directory for the current camera
    - rects: List of rectangle patches representing bounding boxes
    - annotations: List of text annotations for each bounding box
    - bounding_boxes_list: List of bounding boxes for detected persons
    - fig: The figure object to update
    - time_range_around_maxspeed: Time range to consider around max speed
    - fps: Frames per second of the video
    - ui: Dictionary containing all UI elements and state
    '''

    time_val = float(frame_textbox.text.split(' ±')[0])
    current = round(time_val * fps)
    
    # Check bounds based on direction
    if (direction < 0 and current > search_around_frames[i][0]) or \
       (direction > 0 and current < search_around_frames[i][1]):
        next_frame = current + direction
        handle_frame_change(next_frame, frame_textbox, cap, ax_video, frame_to_json,
                            pose_dir, json_dir_name, rects, annotations, bounding_boxes_list,
                            fig, search_around_frames, i, time_range_around_maxspeed, fps, ui)


def handle_frame_change(frame_number, frame_textbox, cap, ax_video, frame_to_json, 
                        pose_dir, json_dir_name, rects, annotations, bounding_boxes_list, 
                        fig, search_around_frames, i, time_range_around_maxspeed, fps, ui):
    '''
    Handles changes to the frame number text box.
    
    INPUTS:
    - text: Text from the frame number text box
    - frame_number: The current frame number
    - frame_textbox: TextBox widget for displaying and editing the frame number
    - cap: Video capture object
    - ax_video: Axes for video display
    - frame_to_json: Mapping from frame numbers to JSON files
    - pose_dir: Directory containing pose data
    - json_dir_name: Name of the JSON directory for the current camera
    - rects: List of rectangle patches representing bounding boxes
    - annotations: List of text annotations for each bounding box
    - bounding_boxes_list: List of bounding boxes for detected persons
    - fig: The figure object to update
    - search_around_frames: Frame ranges to search around for each camera
    - i: Current camera index
    - time_range_around_maxspeed: Time range to consider around max speed
    - fps: Frames per second of the video
    - ui: Dictionary containing all UI elements and state
    '''

    if search_around_frames[i][0] <= frame_number <= search_around_frames[i][1]:
        # Update video frame first
        update_play(cap, ax_video.images[0], frame_number, frame_to_json, 
                    pose_dir, json_dir_name, rects, annotations, 
                    bounding_boxes_list, ax_video, fig)
        
        # Update UI elements
        frame_textbox.eventson = False
        new_time = frame_number / fps
        frame_textbox.set_val(f"{new_time:.2f} ±{time_range_around_maxspeed}")
        frame_textbox.eventson = True
        
        # Update slider and highlight
        ui['controls']['frame_slider'].set_val(frame_number)
        update_highlight(frame_number, time_range_around_maxspeed, fps, search_around_frames, i, ui['axes']['slider'], ui['controls'])
        fig.canvas.draw_idle()


def handle_key_press(event, frame_textbox, search_around_frames, i, cap, ax_video, frame_to_json,
                     pose_dir, json_dir_name, rects, annotations, bounding_boxes_list, fig,
                     time_range_around_maxspeed, fps, ui):
    '''
    Handles keyboard navigation through video frames.
    
    INPUTS:
    - event: Matplotlib keyboard event object
    - frame_textbox: TextBox widget for displaying and editing the frame number
    - search_around_frames: Frame ranges to search around for each camera
    - i: Current camera index
    - cap: Video capture object
    - ax_video: Axes for video display
    - frame_to_json: Mapping from frame numbers to JSON files
    - pose_dir: Directory containing pose data
    - json_dir_name: Name of the JSON directory for the current camera
    - rects: List of rectangle patches representing bounding boxes
    - annotations: List of text annotations for each bounding box
    - bounding_boxes_list: List of bounding boxes for detected persons
    - fig: The figure object to update
    - time_range_around_maxspeed: Time range to consider around max speed
    - fps: Frames per second of the video
    - ui: Dictionary containing all UI elements and state
    '''

    direction = 0
    if event.key == 'left':
        direction = -1
    elif event.key == 'right':
        direction = 1
    if direction != 0:
        handle_frame_navigation(direction, frame_textbox, search_around_frames, i, cap, ax_video, frame_to_json,
                              pose_dir, json_dir_name, rects, annotations, bounding_boxes_list, fig,
                              time_range_around_maxspeed, fps, ui)


def handle_toggle_labels(keypoint_texts, containers, btn_toggle):
    '''
    Handle toggle labels button click.
    
    INPUTS:
    - event: Matplotlib event object
    - keypoint_texts: List of text objects for keypoint labels
    - containers: Dictionary of container objects
    - btn_toggle: Button object for toggling label visibility
    '''

    containers['show_labels'][0] = not containers['show_labels'][0]  # Toggle visibility state
    for text in keypoint_texts:
        text.set_visible(containers['show_labels'][0])
    # Update button text
    btn_toggle.label.set_text('Hide names' if containers['show_labels'][0] else 'Show names')
    plt.draw()


## Highlighters
def highlight_selected_box(rect, annotation):
    '''
    Highlights a selected rectangle and its annotation with bold orange style.
    
    INPUTS:
    - rect: Matplotlib Rectangle object to highlight
    - annotation: Matplotlib Text object to highlight
    '''

    rect.set_linewidth(2)
    rect.set_edgecolor(SELECTED_COLOR)
    rect.set_facecolor((1, 1, 1, 0.1))
    annotation.set_fontsize(8)
    annotation.set_fontweight('bold')


def highlight_hover_box(rect, annotation):
    '''
    Highlights a hovered rectangle and its annotation with yellow-orange style.
    
    INPUTS:
    - rect: Matplotlib Rectangle object to apply hover effect to
    - annotation: Matplotlib Text object to style for hover state
    '''

    rect.set_linewidth(2)
    rect.set_edgecolor(SELECTED_COLOR)
    rect.set_facecolor((1, 1, 0, 0.2))
    annotation.set_fontsize(8)
    annotation.set_fontweight('bold')


## on_family
def on_hover(event, fig, rects, annotations, bounding_boxes_list, selected_idx_container=None):
    '''
    Manages hover effects for bounding boxes in the video frame.
    
    INPUTS:
    - event: Matplotlib event object containing mouse position
    - fig: Matplotlib figure to update
    - rects: List of rectangle patches representing bounding boxes
    - annotations: List of text annotations for each bounding box
    - bounding_boxes_list: List of bounding box coordinates (x_min, y_min, x_max, y_max)
    - selected_idx_container: Optional container holding the index of the currently selected box
    '''

    if event.xdata is None or event.ydata is None:
        return

    # First reset all boxes to default style
    for idx, (rect, annotation) in enumerate(zip(rects, annotations)):
        if selected_idx_container and idx == selected_idx_container[0]:
            # Keep the selected box highlighted with bold white style
            highlight_selected_box(rect, annotation)
        else:
            reset_styles(rect, annotation)

    # Then apply hover effect to the box under cursor (even if it's selected)
    bounding_boxes_list = [bbox for bbox in bounding_boxes_list if np.all(np.isfinite(bbox)) and not np.any(np.isnan(bbox))]
    
    for idx, (x_min, y_min, x_max, y_max) in enumerate(bounding_boxes_list):
        if x_min <= event.xdata <= x_max and y_min <= event.ydata <= y_max:
            highlight_hover_box(rects[idx], annotations[idx])
            break

    fig.canvas.draw_idle()


def on_click(event, ax, bounding_boxes_list, selected_idx_container, person_textbox):
    '''
    Detects clicks on person bounding boxes and updates the selection state.
    
    INPUTS:
    - event: Matplotlib event object containing click information
    - ax: The axes object of the video frame
    - bounding_boxes_list: List of tuples containing bounding box coordinates (x_min, y_min, x_max, y_max)
    - selected_idx_container: List with one element to store the selected person's index
    - person_textbox: TextBox widget for displaying and editing the selected person number
    '''

    if event.inaxes != ax or event.xdata is None or event.ydata is None:
        return

    for idx, (x_min, y_min, x_max, y_max) in enumerate(bounding_boxes_list):
        if x_min <= event.xdata <= x_max and y_min <= event.ydata <= y_max:
            selected_idx_container[0] = idx
            person_textbox.set_val(str(idx))  # Update the person number text box
            break


def on_slider_change(val, fps, controls, fig, search_around_frames, cam_index, ax_slider):
    '''
    Updates UI elements when the frame slider value changes.
    
    INPUTS:
    - val: The current slider value (frame number)
    - fps: Frames per second of the video
    - controls: Dictionary containing UI control elements
    - fig: Matplotlib figure to update
    - search_around_frames: Frame ranges to search within
    - cam_index: Current camera index
    - ax_slider: The slider axes object
    '''

    frame_number = int(val)
    main_time = frame_number / fps
    controls['main_time_textbox'].set_val(f"{main_time:.2f}")
    try:
        time_RAM = float(controls['time_RAM_textbox'].text)
    except ValueError:
        time_RAM = 0
    update_highlight(frame_number, time_RAM, fps, search_around_frames, cam_index, ax_slider, controls)
    fig.canvas.draw_idle()


def on_key(event, ui, fps, cap, frame_to_json, pose_dir, json_dirs_names, i, search_around_frames, bounding_boxes_list):
    '''
    Handles keyboard navigation through video frames.
    
    INPUTS:
    - event: Matplotlib keyboard event object
    - ui: Dictionary containing all UI elements and state
    - fps: Frames per second of the video
    - cap: Video capture object
    - frame_to_json: Mapping of frame numbers to JSON files
    - pose_dir: Directory containing pose data
    - json_dirs_names: List of JSON directory names
    - i: Current camera index
    - search_around_frames: Frame ranges to search around for each camera
    - bounding_boxes_list: List of bounding boxes for detected persons
    '''

    if event.key == 'left':
        handle_frame_navigation(-1, ui['controls']['main_time_textbox'], search_around_frames, i, cap, ui['ax_video'], frame_to_json,
                              pose_dir, json_dirs_names[i], ui['containers']['rects'], ui['containers']['annotations'], bounding_boxes_list, ui['fig'],
                              float(ui['controls']['time_RAM_textbox'].text), fps, ui)
    elif event.key == 'right':
        handle_frame_navigation(1, ui['controls']['main_time_textbox'], search_around_frames, i, cap, ui['ax_video'], frame_to_json,
                              pose_dir, json_dirs_names[i], ui['containers']['rects'], ui['containers']['annotations'], bounding_boxes_list, ui['fig'],
                              float(ui['controls']['time_RAM_textbox'].text), fps, ui)


## UI Update Functions
def update_highlight(current_frame, time_RAM, fps, search_around_frames, cam_index, ax_slider, controls):
    '''
    Updates the highlighted range on the frame slider.
    
    INPUTS:
    - current_frame: The current frame number
    - time_RAM: Time range in seconds to highlight around the current frame
    - fps: Frames per second of the video
    - search_around_frames: Valid frame range limits for the current camera
    - cam_index: Current camera index
    - ax_slider: The slider axes object
    - controls: Dictionary containing UI controls and state
    '''

    if 'range_highlight' in controls:
        controls['range_highlight'].remove()
    range_start = max(current_frame - time_RAM * fps, search_around_frames[cam_index][0])
    range_end = min(current_frame + time_RAM * fps, search_around_frames[cam_index][1])
    controls['range_highlight'] = ax_slider.axvspan(range_start, range_end, 
                                                  ymin=0.20, ymax=0.80,
                                                  color=SLIDER_HIGHLIGHT_COLOR, alpha=0.5, zorder=4)


def update_main_time(text, fps, search_around_frames, i, ui, cap, frame_to_json, pose_dir, json_dirs_names, bounding_boxes_list):
    '''
    Updates the UI based on changes to the main time textbox.
    
    INPUTS:
    - text: Text from the main time textbox
    - fps: Frames per second of the video
    - search_around_frames: Valid frame range limits for each camera
    - i: Current camera index
    - ui: Dictionary containing all UI elements and state
    - cap: Video capture object
    - frame_to_json: Mapping of frame numbers to JSON files
    - pose_dir: Directory containing pose data
    - json_dirs_names: List of JSON directory names
    - bounding_boxes_list: List of bounding boxes for detected persons
    '''

    try:
        main_time = float(text)
        frame_num = int(round(main_time * fps))
        frame_num = max(search_around_frames[i][0], min(frame_num, search_around_frames[i][1]))
        ui['controls']['frame_slider'].set_val(frame_num)
        update_frame(frame_num, fps, ui, frame_to_json, pose_dir, json_dirs_names, i, search_around_frames, bounding_boxes_list)
    except ValueError:
        pass


def update_time_RAM(text, fps, search_around_frames, i, ui):
    '''
    time_RAM = time_range_around_maxspeed
    Updates the highlight range based on changes to the time_RAM textbox.

    INPUTS:
    - text: Text from the time_RAM textbox
    - fps: Frames per second of the video
    - search_around_frames: Valid frame range limits for each camera
    - i: Current camera index
    - ui: Dictionary containing UI elements and controls
    '''
    
    try:
        time_RAM = float(text)
        if time_RAM < 0:
            time_RAM = 0
        frame_num = int(ui['controls']['frame_slider'].val)
        update_highlight(frame_num, time_RAM, fps, search_around_frames, i, ui['axes']['slider'], ui['controls'])
    except ValueError:
        pass


def draw_bounding_boxes_and_annotations(ax, bounding_boxes_list, rects, annotations):
    '''
    Draws the bounding boxes and annotations on the given axes.

    INPUTS:
    - ax: The axes object to draw on.
    - bounding_boxes_list: list of tuples. Each tuple contains (x_min, y_min, x_max, y_max) of a bounding box.
    - rects: List to store rectangle patches representing bounding boxes.
    - annotations: List to store text annotations for each bounding box.

    OUTPUTS:
    - None. Modifies rects and annotations in place.
    '''

    # Clear existing rectangles and annotations
    for items in [rects, annotations]:
            for item in items:
                item.remove()
            items.clear()

    # Draw bounding boxes and annotations
    for idx, (x_min, y_min, x_max, y_max) in enumerate(bounding_boxes_list):
        if not np.isfinite([x_min, y_min, x_max, y_max]).all():
            continue  # Skip invalid bounding boxes for solve issue(posx and posy should be finite values)

        rect = plt.Rectangle(
            (x_min, y_min), x_max - x_min, y_max - y_min,
            linewidth=1, edgecolor='white', facecolor=(1, 1, 1, 0.1),
            linestyle='-', path_effects=[patheffects.withSimplePatchShadow()], zorder=2
        ) # add shadow
        ax.add_patch(rect)
        rects.append(rect)

        annotation = ax.text(
            x_min, y_min - 10, f'Person {idx}', color='white', fontsize=7, fontweight='normal',
            bbox=dict(facecolor='black', alpha=0.5, boxstyle='round,pad=0.3'), zorder=3
        )
        annotations.append(annotation)


def update_keypoint_selection(selected_keypoints, all_keypoints, keypoints_names, scatter, keypoint_texts, selected_text, btn_all_none,
                              SELECTED_COLOR, UNSELECTED_COLOR, NONE_COLOR):
    '''
    Updates the selected keypoints and their visualization on the scatter plot.
    
    INPUTS:
    - selected_keypoints: List of keypoints that are currently selected
    - all_keypoints: List of all available keypoints
    - keypoints_names: List of valid keypoint names
    - scatter: Scatter plot object to update
    - keypoint_texts: List of text objects for keypoint labels
    - selected_text: Text object displaying the currently selected keypoints
    - btn_all_none: Button object for toggling between "Select All" and "Select None"
    - SELECTED_COLOR: Color to use for selected keypoints
    - UNSELECTED_COLOR: Color to use for unselected keypoints
    - NONE_COLOR: Color to use for non-keypoint elements
    
    OUTPUTS:
    - None. Updates the visualization in place.
    '''
    # Update scatter colors
    colors = [
        SELECTED_COLOR if kp in selected_keypoints else UNSELECTED_COLOR if kp in keypoints_names else NONE_COLOR
        for kp in all_keypoints
    ]
    scatter.set_facecolors(colors)
    
    # Update text weights
    for text, kp in zip(keypoint_texts, all_keypoints):
        text.set_fontweight('bold' if kp in selected_keypoints else 'normal')
    
    # Update selected text and button label
    if selected_keypoints:
        text_parts = ['Selected: '] + [f'$\\bf{{{kp}}}$' if i == 0 else f', $\\bf{{{kp}}}$' for i, kp in enumerate(selected_keypoints)]
        selected_text.set_text(''.join(text_parts))
        btn_all_none.label.set_text('Select None')
    else:
        selected_text.set_text('Selected: None\nClick on keypoints to select them')
        btn_all_none.label.set_text('Select All')
    
    plt.draw()


def update_frame(val, fps, ui, frame_to_json, pose_dir, json_dirs_names, i, search_around_frames, bounding_boxes_list):
    '''
    Synchronizes all UI elements when the frame number changes.
    
    INPUTS:
    - val: The current frame value from the slider
    - fps: Frames per second of the video
    - ui: Dictionary containing UI elements and controls
    - cap: Video capture object
    - frame_to_json: Mapping of frame numbers to JSON files
    - pose_dir: Directory containing pose data
    - json_dirs_names: List of JSON directory names
    - i: Current camera index
    - search_around_frames: Frame ranges to search around for each camera
    - bounding_boxes_list: List of bounding boxes for detected persons
    '''

    frame_num = int(val)
    main_time = frame_num / fps
    ui['controls']['main_time_textbox'].set_val(f"{main_time:.2f}")
    
    # Update yellow highlight position
    try:
        time_RAM = float(ui['controls']['time_RAM_textbox'].text)
    except ValueError:
        time_RAM = 0
        
    # Update highlight
    update_highlight(frame_num, time_RAM, fps, search_around_frames, i, ui['axes']['slider'], ui['controls'])
    
    # Update video frame and bounding boxes
    update_play(ui['cap'], ui['ax_video'].images[0], frame_num, frame_to_json, 
            pose_dir, json_dirs_names[i], ui['containers']['rects'], 
            ui['containers']['annotations'], bounding_boxes_list, 
            ui['ax_video'], ui['fig'])
    
    # Update canvas
    ui['fig'].canvas.draw_idle()


def update_play(cap, image, frame_number, frame_to_json, pose_dir, json_dir_name, rects, annotations, bounding_boxes_list, ax, fig):
    '''
    Updates the video frame and bounding boxes for the given frame number.

    INPUTS:
    - cap: Video capture object or list of image file paths
    - image: The image object to update
    - frame_number: The frame number to display
    - frame_to_json: Mapping from frame numbers to JSON file names
    - pose_dir: Directory containing pose data
    - json_dir_name: Name of the JSON directory for the current camera
    - rects: List of rectangle patches representing bounding boxes
    - annotations: List of text annotations for each bounding box
    - bounding_boxes_list: List to store bounding box coordinates
    - ax: The axes object to draw on
    - fig: The figure object to update
    '''

    # Initialize background once
    if not hasattr(ax, '_blit_background'):
        fig.canvas.draw()
        ax._blit_background = fig.canvas.copy_from_bbox(ax.bbox)

    # Store the currently selected box index if any
    selected_idx = None
    for idx, rect in enumerate(rects):
        if rect.get_linewidth() > 1:  # If box is highlighted
            selected_idx = idx
            break

    # Load frame and bounding boxes from cache
    frame_rgb, bounding_boxes_list_new = get_frame_and_bboxes_cached(cap, frame_number, frame_to_json, pose_dir, json_dir_name)
    if frame_rgb is None:
        return

    # Restore saved background
    fig.canvas.restore_region(ax._blit_background)

    # Update image and adopt draw artist
    image.set_array(frame_rgb)
    ax.draw_artist(image)
    
    # Clear existing boxes and annotations
    for rect in rects:
        rect.remove()
    for ann in annotations:
        ann.remove()
    rects.clear()
    annotations.clear()
    
    # Update bounding boxes list
    bounding_boxes_list.clear()
    bounding_boxes_list.extend(bounding_boxes_list_new)
    
    # Draw new boxes and annotations, then draw artists
    draw_bounding_boxes_and_annotations(ax, bounding_boxes_list, rects, annotations)
    for rect in rects:
        ax.draw_artist(rect)
    for ann in annotations:
        ax.draw_artist(ann)
    
    # Restore highlight on the selected box if it still exists
    if selected_idx is not None and selected_idx < len(rects):
        highlight_selected_box(rects[selected_idx], annotations[selected_idx])
        ax.draw_artist(rects[selected_idx])
        ax.draw_artist(annotations[selected_idx])

    # Blit updated region to screen
    fig.canvas.blit(ax.bbox)


def keypoints_ui(keypoints_to_consider, keypoints_names):
    '''
    Step 1: Initializes the UI for selecting keypoints.

    This function creates an interactive GUI for selecting keypoints. It displays
    a human figure with selectable keypoints, allows users to toggle keypoint names,
    select all or none, and confirm their selection. The GUI uses matplotlib for
    visualization and interaction.

    The function performs the following steps:
    1. Sets up the figure and axes for the GUI
    2. Defines keypoint positions and colors
    3. Creates interactive elements (scatter plot, buttons, text)
    4. Sets up event handlers for user interactions
    5. Displays the GUI and waits for user input
    6. Returns the list of selected keypoints

    INPUTS:
    - keypoints_names: List of strings. The names of the keypoints to select.

    OUTPUTS:
    - selected_keypoints: List of strings. The names of the selected keypoints.
    '''
    
    # Create figure
    fig = plt.figure(figsize=(6, 8), num='Synchronizing cameras')
    fig.patch.set_facecolor('white')

    # Keypoint selection area
    ax_keypoints = plt.axes([0.1, 0.2, 0.8, 0.7])
    ax_keypoints.set_facecolor('white')
    ax_keypoints.set_title('Select keypoints to synchronize on', fontsize=TITLE_SIZE, pad=10, color='black')
    
    # Define all keypoints and their positions
    all_keypoints = [
        'Hip', 'Neck', 'Head', 'Nose', 
        'RHip', 'RShoulder', 'RElbow', 'RWrist', 
        'RKnee', 'RAnkle', 'RSmallToe', 'RBigToe', 'RHeel', 
        'LHip', 'LShoulder', 'LElbow', 'LWrist', 
        'LKnee', 'LAnkle', 'LSmallToe', 'LBigToe', 'LHeel',
    ]
    keypoints_positions = {
        'Hip': (0.50, 0.42), 'Neck': (0.50, 0.75), 'Head': (0.50, 0.85), 'Nose': (0.53, 0.82), 
        'RHip': (0.42, 0.42), 'RShoulder': (0.40, 0.75), 'RElbow': (0.35, 0.65), 'RWrist': (0.25, 0.50),
        'LHip': (0.58, 0.42), 'LShoulder': (0.60, 0.75), 'LElbow': (0.65, 0.65), 'LWrist': (0.75, 0.50),
        'RKnee': (0.40, 0.25), 'RAnkle': (0.40, 0.05), 'RSmallToe': (0.35, 0.0), 'RBigToe': (0.42, 0.0), 'RHeel': (0.40, 0.02),
        'LKnee': (0.60, 0.25), 'LAnkle': (0.60, 0.05), 'LSmallToe': (0.65, 0.0), 'LBigToe': (0.58, 0.0), 'LHeel': (0.60, 0.02)
    }
    
    # Generate keypoint coordinates
    keypoints_x, keypoints_y = zip(*[keypoints_positions[name] for name in all_keypoints])
    
    # Set initial colors
    initial_colors = [SELECTED_COLOR if kp in keypoints_to_consider else UNSELECTED_COLOR if kp in keypoints_names else NONE_COLOR for kp in all_keypoints]
    
    # Create scatter plot
    selected_keypoints = keypoints_to_consider
    scatter = ax_keypoints.scatter(keypoints_x, keypoints_y, c=initial_colors, picker=True)
    
    # Add keypoint labels
    keypoint_texts = [ax_keypoints.text(x + 0.02, y, name, va='center', fontsize=LABEL_SIZE_KEYPOINTS, color='black', visible=False)
                      for x, y, name in zip(keypoints_x, keypoints_y, all_keypoints)]
    
    ax_keypoints.set_xlim(0, 1)
    ax_keypoints.set_ylim(-0.1, 1)
    ax_keypoints.axis('off')
    
    # Selected keypoints display area
    ax_selected = plt.axes([0.1, 0.08, 0.8, 0.04])
    ax_selected.axis('off')
    ax_selected.set_facecolor('black')
    text_parts = ['Selected: '] + [f'$\\bf{{{kp}}}$' if i == 0 else f', $\\bf{{{kp}}}$' for i, kp in enumerate(selected_keypoints)]
    selected_text = ax_selected.text(0.0, 0.5, ''.join(text_parts), 
                                    va='center', fontsize=BUTTON_SIZE, wrap=True, color='black')
    
    # Add buttons
    btn_all_none = plt.Button(plt.axes([CENTER_X - 1.5*BTN_WIDTH_KEYPOINTS - 0.01, BTN_Y, BTN_WIDTH_KEYPOINTS, BTN_HEIGHT]), 'Select All')
    btn_toggle = plt.Button(plt.axes([CENTER_X - BTN_WIDTH_KEYPOINTS/2, BTN_Y, BTN_WIDTH_KEYPOINTS, BTN_HEIGHT]), 'Show names')
    btn_ok = plt.Button(plt.axes([CENTER_X + 0.5*BTN_WIDTH_KEYPOINTS + 0.01, BTN_Y, BTN_WIDTH_KEYPOINTS, BTN_HEIGHT]), label='OK')
    btn_ok.label.set_fontweight('bold')
    
    # button colors
    for btn in [btn_all_none, btn_toggle, btn_ok]:
        btn.color = BTN_COLOR
        btn.hovercolor = BTN_HOVER_COLOR
    
    # Define containers for data
    containers = {
        'show_labels': [False],  # Label display status
        'selected_keypoints': selected_keypoints  # List of selected keypoints
    }

    # Connect button events
    btn_toggle.on_clicked(lambda event: handle_toggle_labels(keypoint_texts, containers, btn_toggle))
    btn_ok.on_clicked(lambda event: plt.close())
    btn_all_none.on_clicked(lambda event: (
        selected_keypoints.clear() if selected_keypoints else selected_keypoints.extend(keypoints_names),
        update_keypoint_selection(selected_keypoints, all_keypoints, keypoints_names, scatter, keypoint_texts, selected_text, btn_all_none,
        SELECTED_COLOR, UNSELECTED_COLOR, NONE_COLOR)
    )[-1])
    
    fig.canvas.mpl_connect('pick_event', lambda event: (
        (selected_keypoints.remove(all_keypoints[event.ind[0]]) 
         if all_keypoints[event.ind[0]] in selected_keypoints 
         else selected_keypoints.append(all_keypoints[event.ind[0]])) 
        if all_keypoints[event.ind[0]] in keypoints_names else None,
        update_keypoint_selection(selected_keypoints, all_keypoints, keypoints_names, scatter, keypoint_texts, selected_text, btn_all_none,
        SELECTED_COLOR, UNSELECTED_COLOR, NONE_COLOR)
    )[-1] if all_keypoints[event.ind[0]] in keypoints_names else None)
    
    plt.show()
    
    return selected_keypoints


def person_ui(frame_rgb, cam_name, frame_number, search_around_frames, time_range_around_maxspeed, fps, cam_index, frame_to_json, pose_dir, json_dirs_names):
    '''
    Step 2: Initializes the UI for person and frame selection.
    
    INPUTS:
    - frame_rgb: The initial RGB frame to display
    - cam_name: Name of the current camera
    - frame_number: Initial frame number to display
    - search_around_frames: Frame ranges to search around for each camera
    - time_range_around_maxspeed: Time range to consider around max speed
    - fps: Frames per second of the video
    - cam_index: Index of the current camera
    - frame_to_json: Mapping from frame numbers to JSON files
    - pose_dir: Directory containing pose data
    - json_dirs_names: Names of JSON directories for each camera
    
    OUTPUTS:
    - ui: Dictionary containing all UI elements and state
    '''
    
    # Set up UI based on frame size and orientation
    frame_height, frame_width = frame_rgb.shape[:2]
    is_vertical = frame_height > frame_width
    
    # Calculate appropriate figure height based on video orientation
    if is_vertical:
        fig_height = frame_height / 250  # For vertical videos
    else:
        fig_height = max(frame_height / 300, 6)  # For horizontal videos
    
    fig = plt.figure(figsize=(8, fig_height), num=f'Synchronizing cameras')
    fig.patch.set_facecolor(BACKGROUND_COLOR)

    # Adjust UI layout based on video orientation
    video_axes_height = 0.7 if is_vertical else 0.6
    slider_y = 0.15 if is_vertical else 0.2
    controls_y = Y_POSITION if is_vertical else 0.1
    lower_controls_y = controls_y - 0.05  # Y-coordinate for lower controls
    
    ax_video = plt.axes([0.1, 0.2, 0.8, video_axes_height])
    ax_video.imshow(frame_rgb)
    ax_video.axis('off')
    ax_video.set_facecolor(BACKGROUND_COLOR)

    # Create frame slider
    ax_slider = plt.axes([ax_video.get_position().x0, slider_y, ax_video.get_position().width, 0.04])
    ax_slider.set_facecolor(BACKGROUND_COLOR)
    frame_slider = Slider(
        ax=ax_slider,
        label='',
        valmin=search_around_frames[cam_index][0],
        valmax=search_around_frames[cam_index][1],
        valinit=frame_number,
        valstep=1,
        valfmt=None 
    )

    frame_slider.poly.set_edgecolor(SLIDER_EDGE_COLOR)
    frame_slider.poly.set_facecolor(SLIDER_COLOR)
    frame_slider.poly.set_linewidth(1)
    frame_slider.valtext.set_visible(False)

    # Add highlight for time range around max speed
    range_start = max(frame_number - time_range_around_maxspeed * fps, search_around_frames[cam_index][0])
    range_end = min(frame_number + time_range_around_maxspeed * fps, search_around_frames[cam_index][1])
    highlight = ax_slider.axvspan(range_start, range_end, 
                                  ymin=0.20, ymax=0.80,
                                  color=SLIDER_HIGHLIGHT_COLOR, alpha=0.5, zorder=4)

    # Save highlight for later updates
    controls = {'range_highlight': highlight}
    controls['frame_slider'] = frame_slider

    # Calculate positions for UI elements
    controls_y = Y_POSITION
    lower_controls_y = controls_y - 0.05  # Y-coordinate for lower controls
    
    # Create person textbox (centered)
    controls['person_textbox'] = create_textbox(
        [0.5 - TEXTBOX_WIDTH/2 + 0.17, controls_y, TEXTBOX_WIDTH, CONTROL_HEIGHT],
        f"{cam_name}: Synchronize on person number",
        '0',
        {'colors': {'background': BACKGROUND_COLOR, 'text': TEXT_COLOR, 'control': CONTROL_COLOR, 'control_hover': CONTROL_HOVER_COLOR},
         'sizes': {'label': LABEL_SIZE_PERSON, 'text': TEXT_SIZE}}
    )

    # Create main time textbox (lower left)
    controls['main_time_textbox'] = create_textbox(
        [0.5 - TEXTBOX_WIDTH/2 - 0.05, lower_controls_y, TEXTBOX_WIDTH, CONTROL_HEIGHT],
        'around time',
        f"{frame_number / fps:.2f}",
        {'colors': {'background': BACKGROUND_COLOR, 'text': TEXT_COLOR, 'control': CONTROL_COLOR, 'control_hover': CONTROL_HOVER_COLOR},
         'sizes': {'label': LABEL_SIZE_PERSON, 'text': TEXT_SIZE}}
    )

    # Create time RAM textbox (lower center)
    controls['time_RAM_textbox'] = create_textbox(
        [0.5 - TEXTBOX_WIDTH/2 + 0.07, lower_controls_y, TEXTBOX_WIDTH, CONTROL_HEIGHT],
        '±',
        f"{time_range_around_maxspeed:.2f}",
        {'colors': {'background': BACKGROUND_COLOR, 'text': TEXT_COLOR, 'control': CONTROL_COLOR, 'control_hover': CONTROL_HOVER_COLOR},
         'sizes': {'label': LABEL_SIZE_PERSON, 'text': TEXT_SIZE}}
    )
    
    # Create OK button (lower right)
    ok_ax = plt.axes([0.5 - TEXTBOX_WIDTH/2 + 0.17, lower_controls_y, BTN_WIDTH_PERSON * 1.5, CONTROL_HEIGHT])
    ok_ax.set_facecolor(CONTROL_COLOR)
    controls['btn_ok'] = Button(
        ok_ax, 
        label='OK', 
        color=CONTROL_COLOR,
        hovercolor=CONTROL_HOVER_COLOR
    )
    controls['btn_ok'].label.set_color(TEXT_COLOR)
    controls['btn_ok'].label.set_fontsize(BUTTON_SIZE)
    controls['btn_ok'].label.set_fontweight('bold')
    
    # Initialize containers for dynamic elements
    containers = {
        'rects': [],
        'annotations': [],
        'bounding_boxes_list': [],
        'selected_idx': [0]
    }

    # Create UI dictionary
    ui = {
        'fig': fig,
        'ax_video': ax_video,
        'controls': controls,
        'containers': containers,
        'axes': {'slider': ax_slider}
    }

    # Connect hover event
    fig.canvas.mpl_connect('motion_notify_event', 
        lambda event: on_hover(event, fig, containers['rects'], 
                             containers['annotations'], 
                             containers['bounding_boxes_list'],
                             containers['selected_idx']))

    # Connect event handlers using lambda
    frame_slider.on_changed(lambda val: on_slider_change(val, fps, controls, fig, search_around_frames, cam_index, ax_slider))
    controls['main_time_textbox'].on_submit(lambda text: update_main_time(text, fps, search_around_frames, cam_index, ui, ui['cap'], frame_to_json, pose_dir, json_dirs_names, containers['bounding_boxes_list']))
    controls['time_RAM_textbox'].on_submit(lambda text: update_time_RAM(text, fps, search_around_frames, cam_index, ui))

    return ui


def select_person(vid_or_img_files, cam_names, json_files_names_range, search_around_frames, pose_dir, json_dirs_names, keypoints_names, keypoints_to_consider, time_range_around_maxspeed, fps):
    '''
    This function manages the process of selecting keypoints and persons for each camera.
    It performs two main steps:
    1. Select keypoints to consider for all cameras
    2. For each camera, select a person ID and a specific frame

    INPUTS:
    - vid_or_img_files: List of video files or image directories
    - cam_names: List of camera names
    - json_files_names_range: Range of JSON file names for each camera
    - search_around_frames: Frame ranges to search around for each camera
    - pose_dir: Directory containing pose data
    - json_dirs_names: Names of JSON directories for each camera
    - keypoints_names: Names of keypoints to consider
    - time_range_around_maxspeed: Time range to consider around max speed
    - fps: Frames per second of the videos

    OUTPUTS:
    - selected_id_list: List of selected person IDs for each camera
    - keypoints_to_consider: List of keypoints selected for consideration
    - approx_time_maxspeed: List of approximate times of maximum speed for each camera
    - time_RAM_list: List of time ranges to consider around max speed times for each camera
    '''
    
    # Step 1
    selected_keypoints = keypoints_ui(keypoints_to_consider, keypoints_names)
    if len(selected_keypoints) == 0:
        logging.warning('Synchronization requires to select at least one reference keypoint, none were selected. Selecting all of them.')
    else:
        logging.info(f'Selected keypoints: {selected_keypoints}')
    
    # Step 2
    selected_id_list = []
    approx_time_maxspeed = []
    keypoints_to_consider = selected_keypoints
    time_RAM_list = []
    
    try: # video files
        video_files_dict = {cam_name: file for cam_name in cam_names for file in vid_or_img_files if cam_name in os.path.basename(file)}
    except: # image directories
        video_files_dict = {cam_name: files for cam_name in cam_names for files in vid_or_img_files if cam_name in os.path.basename(files[0])}

    for i, cam_name in enumerate(cam_names):
        vid_or_img_files_cam = video_files_dict.get(cam_name)
        if not vid_or_img_files_cam:
            logging.warning(f'No video file nor image directory found for camera {cam_name}')
            selected_id_list.append(None)
            time_RAM_list.append(time_range_around_maxspeed)  # Use default value for missing cameras
            continue
            
        try:
            cap = cv2.VideoCapture(vid_or_img_files_cam)
            if not cap.isOpened():
                raise
        except:
            cap = vid_or_img_files_cam

        frame_to_json = {int(re.split(r'(\d+)', name)[-2]): name for name in json_files_names_range[i]}
        frame_number = search_around_frames[i][0]

        frame_rgb, bounding_boxes_list = load_frame_and_bounding_boxes(cap, frame_number, frame_to_json, pose_dir, json_dirs_names[i])
        if frame_rgb is None:
            logging.warning(f'Cannot read frame {frame_number} from video {vid_or_img_files_cam}')
            selected_id_list.append(None)
            time_RAM_list.append(time_range_around_maxspeed)  # Use default value for missing cameras
            if isinstance(cap, cv2.VideoCapture):
                cap.release()
            continue
        
        # Initialize UI for person/frame selection only (no keypoint selection)
        ui = person_ui(frame_rgb, cam_name, frame_number, search_around_frames, time_range_around_maxspeed, fps, i, frame_to_json, pose_dir, json_dirs_names)
        ui['cap'] = cap
        
        # Draw initial bounding boxes
        draw_bounding_boxes_and_annotations(ui['ax_video'], bounding_boxes_list, 
                                          ui['containers']['rects'], 
                                          ui['containers']['annotations'])
        ui['containers']['bounding_boxes_list'] = bounding_boxes_list 
        ui['controls']['frame_slider'].on_changed(lambda val: update_frame(val, fps, ui, frame_to_json, pose_dir, json_dirs_names, i, search_around_frames, bounding_boxes_list))
        
        # Update main time textbox to also update slider
        ui['controls']['main_time_textbox'].on_submit(lambda text: update_main_time(text, fps, search_around_frames, i, ui, ui['cap'], frame_to_json, pose_dir, json_dirs_names, ui['containers']['bounding_boxes_list']))
        
        # Update time_RAM textbox to update highlight
        ui['controls']['time_RAM_textbox'].on_submit(lambda text: update_time_RAM(text, fps, search_around_frames, i, ui))

        # Add click event handler
        ui['fig'].canvas.mpl_connect('button_press_event', 
            lambda event: on_click(event, ui['ax_video'], bounding_boxes_list, 
                                 ui['containers']['selected_idx'], ui['controls']['person_textbox']))

        # Event handlers connection
        ui['controls']['person_textbox'].on_submit(
            lambda text: handle_person_change(text, ui['containers']['selected_idx'], ui['controls']['person_textbox']))

        # OK button
        btn_ok = ui['controls']['btn_ok']
        btn_ok.on_clicked(lambda event: handle_ok_button(ui))

        # Keyboard navigation
        ui['fig'].canvas.mpl_connect('key_press_event', lambda event: handle_key_press(event, ui['controls']['main_time_textbox'],
                              search_around_frames, i, ui['cap'], ui['ax_video'], frame_to_json, pose_dir,
                              json_dirs_names[i], ui['containers']['rects'], ui['containers']['annotations'], bounding_boxes_list, ui['fig'],
                              time_range_around_maxspeed, fps, ui))

        # Show plot and wait for user input
        plt.show()
        cap.release()

        # Store selected values after OK button is clicked
        selected_id_list.append(int(ui['controls']['person_textbox'].text))
        current_frame = int(round(float(ui['controls']['main_time_textbox'].text) * fps))
        approx_time_maxspeed.append(current_frame / fps)
        current_time_RAM = float(ui['controls']['time_RAM_textbox'].text)
        time_RAM_list.append(current_time_RAM)  # Store the time_RAM for this camera
        logging.info(f'--> Camera #{i}: selected person #{ui["controls"]["person_textbox"].text} at time {current_frame / fps:.2f} ± {current_time_RAM:.2f} s')

    return selected_id_list, keypoints_to_consider, approx_time_maxspeed, time_RAM_list


# SYNC FUNCTIONS
def load_frame_and_bounding_boxes(cap, frame_number, frame_to_json, pose_dir, json_dir_name):
    '''
    Given a video capture object or a list of image files and a frame number, 
    load the frame (or image) and corresponding bounding boxes.

    INPUTS:
    - cap: cv2.VideoCapture object or list of image file paths.
    - frame_number: int. The frame number to load.
    - frame_to_json: dict. Mapping from frame numbers to JSON file names.
    - pose_dir: str. Path to the directory containing pose data.
    - json_dir_name: str. Name of the JSON directory for the current camera.

    OUTPUTS:
    - frame_rgb: The RGB image of the frame or image.
    - bounding_boxes_list: List of bounding boxes for the frame/image.
    '''

    # Case 1: If input is a video file (cv2.VideoCapture object)
    if isinstance(cap, cv2.VideoCapture):
        cap.set(cv2.CAP_PROP_POS_FRAMES, frame_number)
        ret, frame = cap.read()
        if not ret:
            return None, []
        frame_rgb = cv2.cvtColor(frame, cv2.COLOR_BGR2RGB)

    # Case 2: If input is a list of image file paths
    elif isinstance(cap, list):
        if frame_number >= len(cap):
            return None, []
        image_path = cap[frame_number]
        frame = cv2.imread(image_path)
        if frame is None:
            return None, []
        frame_rgb = cv2.cvtColor(frame, cv2.COLOR_BGR2RGB)
    
    else:
        raise ValueError("Input must be either a video capture object or a list of image file paths.")

    # Get the corresponding JSON file for bounding boxes
    json_file_name = frame_to_json.get(frame_number)
    bounding_boxes_list = []
    if json_file_name:
        json_file_path = os.path.join(pose_dir, json_dir_name, json_file_name)
        bounding_boxes_list.extend(bounding_boxes(json_file_path))

    return frame_rgb, bounding_boxes_list


def convert_json2pandas(json_files, likelihood_threshold=0.6, keypoints_ids=[], synchronization_gui=False, selected_id=None):
    '''
    Convert a list of JSON files to a pandas DataFrame.
    Only takes one person in the JSON file.

    INPUTS:
    - json_files: list of str. Paths of the the JSON files.
    - likelihood_threshold: float. Drop values if confidence is below likelihood_threshold.
    - keypoints_ids: list of int. Indices of the keypoints to extract.

    OUTPUTS:
    - df_json_coords: dataframe. Extracted coordinates in a pandas dataframe.
    '''

    nb_coords = len(keypoints_ids)
    json_coords = []
    for j_p in json_files:
        with open(j_p) as j_f:
            try:
                json_data_all = json.load(j_f)['people']

                # # Read files in original order (not good if the person of interest appears later)
                # json_data = np.array([p['pose_keypoints_2d'][3*i:3*i+3] if 'pose_keypoints_2d' in p else [np.nan, np.nan, np.nan] for p in json_data_all for i in keypoints_ids])

                # # Or take person #0
                # json_data = json_data_all[0]
                # json_data = np.array([json_data['pose_keypoints_2d'][3*i:3*i+3] for i in keypoints_ids])
                
                # # Or take largest mean confidence (does not work if person in background is better detected)
                # p_conf = [np.mean(np.array([p['pose_keypoints_2d'][3*i:3*i+3] for i in keypoints_ids])[:, 2])
                #         if 'pose_keypoints_2d' in p else 0
                #         for p in json_data_all]
                # max_confidence_person = json_data_all[np.argmax(p_conf)]
                # json_data = np.array([max_confidence_person['pose_keypoints_2d'][3*i:3*i+3] for i in keypoints_ids])

                # # Latest approach: uses person with largest bounding box
                if not synchronization_gui:
                    bbox_area = [
                                (keypoints[:, 0].max() - keypoints[:, 0].min()) * (keypoints[:, 1].max() - keypoints[:, 1].min())
                                if 'pose_keypoints_2d' in p else 0
                                for p in json_data_all
                                for keypoints in [np.array([p['pose_keypoints_2d'][3*i:3*i+3] for i in keypoints_ids])]
                                ]
                    max_area_person = json_data_all[np.argmax(bbox_area)]
                    json_data = np.array([max_area_person['pose_keypoints_2d'][3*i:3*i+3] for i in keypoints_ids])

                elif synchronization_gui:
                    if selected_id is not None: # We can sfely assume that selected_id is always not greater than len(json_data_all) because padding with 0 was done in the previous step
                        selected_person = json_data_all[selected_id]
                        json_data = np.array([selected_person['pose_keypoints_2d'][3*i:3*i+3] for i in keypoints_ids])
                    else:
                        json_data = [np.nan] * nb_coords * 3
                
                # Remove points with low confidence
                json_data = np.array([j if j[2]>likelihood_threshold else [np.nan, np.nan, np.nan] for j in json_data]).ravel().tolist() 
            except:
                # print(f'No person found in {os.path.basename(json_dir)}, frame {i}')
                json_data = [np.nan] * nb_coords*3
        json_coords.append(json_data)
    df_json_coords = pd.DataFrame(json_coords)

    if df_json_coords.isnull().all().all():
        logging.error('No valid coordinates found in the JSON files. There may be a mismatch between the "pose_model" specified for pose estimation and for synchronization. If not, make sure that your likelihood_threshold for synchronization is not set too high.')
        raise ValueError('No valid coordinates found in the JSON files. There may be a mismatch between the "pose_model" specified for pose estimation and for synchronization. If not, make sure that your likelihood_threshold for synchronization is not set too high.')

    return df_json_coords


def drop_col(df, col_nb):
    '''
    Drops every nth column from a DataFrame.

    INPUTS:
    - df: dataframe. The DataFrame from which columns will be dropped.
    - col_nb: int. The column number to drop.

    OUTPUTS:
    - dataframe: DataFrame with dropped columns.
    '''

    idx_col = list(range(col_nb-1, df.shape[1], col_nb)) 
    df_dropped = df.drop(idx_col, axis=1)
    df_dropped.columns = range(df_dropped.columns.size)
    return df_dropped


def vert_speed(df, axis='y'):
    '''
    Calculate the vertical speed of a DataFrame along a specified axis.

    INPUTS:
    - df: dataframe. DataFrame of 2D coordinates.
    - axis: str. The axis along which to calculate speed. 'x', 'y', or 'z', default is 'y'.

    OUTPUTS:
    - df_vert_speed: DataFrame of vertical speed values.
    '''

    axis_dict = {'x':0, 'y':1, 'z':2}
    df_diff = df.diff()
    df_diff = df_diff.fillna(df_diff.iloc[1]*2)
    df_vert_speed = pd.DataFrame([df_diff.loc[:, 2*k + axis_dict[axis]] for k in range(int(df_diff.shape[1] / 2))]).T # modified ( df_diff.shape[1]*2 to df_diff.shape[1] / 2 )
    df_vert_speed.columns = np.arange(len(df_vert_speed.columns))
    return df_vert_speed


def time_lagged_cross_corr(camx, camy, lag_range, show=True, ref_cam_name='0', cam_name='1'):
    '''
    Compute the time-lagged cross-correlation between two pandas series.

    INPUTS:
    - camx: pandas series. Coordinates of reference camera.
    - camy: pandas series. Coordinates of camera to compare.
    - lag_range: int or list. Range of frames for which to compute cross-correlation.
    - show: bool. If True, display the cross-correlation plot.
    - ref_cam_name: str. The name of the reference camera.
    - cam_name: str. The name of the camera to compare with.

    OUTPUTS:
    - offset: int. The time offset for which the correlation is highest.
    - max_corr: float. The maximum correlation value.
    - f: matplotlib figure. The figure containing the cross-correlation plot.
    '''

    if isinstance(lag_range, int):
        lag_range = [-lag_range, lag_range]

    pearson_r = [camx.corr(camy.shift(lag)) for lag in range(lag_range[0], lag_range[1])]
    offset = int(np.floor(len(pearson_r)/2)-np.argmax(pearson_r))
    if not np.isnan(pearson_r).all():
        max_corr = np.nanmax(pearson_r)

        f, ax = plt.subplots(2,1, num='Synchronizing cameras')
        # speed
        camx.plot(ax=ax[0], label = f'Reference: {ref_cam_name}')
        camy.plot(ax=ax[0], label = f'Compared: {cam_name}')
        ax[0].set(xlabel='Frame', ylabel='Speed (px/frame)')
        ax[0].legend()
        # time lagged cross-correlation
        ax[1].plot(list(range(lag_range[0], lag_range[1])), pearson_r)
        ax[1].axvline(np.ceil(len(pearson_r)/2) + lag_range[0],color='k',linestyle='--')
        ax[1].axvline(np.argmax(pearson_r) + lag_range[0],color='r',linestyle='--',label='Peak synchrony')
        plt.annotate(f'Max correlation={np.round(max_corr,2)}', xy=(0.05, 0.9), xycoords='axes fraction')
        ax[1].set(title=f'Offset = {offset} frames', xlabel='Offset (frames)',ylabel='Pearson r')
        
        plt.legend()
        f.tight_layout()

        if show:
            plt.show()
    else:
        max_corr = 0
        offset = 0
        f = None
        if show:
            # print('No good values to interpolate')
            pass

    return offset, max_corr, f


def synchronize_cams_all(config_dict):
    '''
    Post-synchronize your cameras in case they are not natively synchronized.

    For each camera, computes mean vertical speed for the chosen keypoints, 
    and find the time offset for which their correlation is highest. 

    Depending on the analysed motion, all keypoints can be taken into account, 
    or a list of them, or the right or left side.
    All frames can be considered, or only those around a specific time (typically, 
    the time when there is a single participant in the scene performing a clear vertical motion).
    Has also been successfully tested for synchronizing random walks without a specific movement.

    Keypoints whose likelihood is too low are filtered out; and the remaining ones are 
    filtered with a butterworth filter.

    INPUTS: 
    - json files from each camera folders
    - a Config.toml file
    - a skeleton model

    OUTPUTS: 
    - synchronized json files for each camera
    '''
    
    # Get parameters from Config.toml
    project_dir = config_dict.get('project').get('project_dir')
    pose_dir = os.path.realpath(os.path.join(project_dir, 'pose'))
    sync_dir = os.path.abspath(os.path.join(pose_dir, '..', 'pose-sync'))
    os.makedirs(sync_dir, exist_ok=True)
    pose_model = config_dict.get('pose').get('pose_model')
    # multi_person = config_dict.get('project').get('multi_person')
    fps =  config_dict.get('project').get('frame_rate')
    frame_range = config_dict.get('project').get('frame_range')
    display_sync_plots = config_dict.get('synchronization').get('display_sync_plots', True)
    save_plots = config_dict.get('synchronization').get('save_sync_plots', True)
    keypoints_to_consider = config_dict.get('synchronization').get('keypoints_to_consider')
    approx_time_maxspeed = config_dict.get('synchronization').get('approx_time_maxspeed') 
    time_range_around_maxspeed = config_dict.get('synchronization').get('time_range_around_maxspeed')
    synchronization_gui = config_dict.get('synchronization').get('synchronization_gui')

    likelihood_threshold = config_dict.get('synchronization').get('likelihood_threshold')
    filter_cutoff = int(config_dict.get('synchronization').get('filter_cutoff'))
    filter_order = int(config_dict.get('synchronization').get('filter_order'))

    # Determine frame rate
    video_dir = os.path.join(project_dir, 'videos')
    vid_img_extension = config_dict['pose']['vid_img_extension']
    vid_or_img_files = glob.glob(os.path.join(video_dir, '*'+vid_img_extension))
    if not vid_or_img_files: # video_files is then img_dirs
        try:
            image_folders = [f for f in os.listdir(video_dir) if os.path.isdir(os.path.join(video_dir, f))]
            for image_folder in image_folders:
                vid_or_img_files.append(glob.glob(os.path.join(video_dir, image_folder, '*'+vid_img_extension)))
        except:
            logging.warning(f'No video files nor image directories found in {video_dir}.')

    if fps == 'auto': 
        try:
            cap = cv2.VideoCapture(vid_or_img_files[0])
            cap.read()
            if cap.read()[0] == False:
                raise
            fps = round(cap.get(cv2.CAP_PROP_FPS))
<<<<<<< HEAD
        except:
            logging.warning(f'Cannot read video. Frame rate will be set to 60 fps.')
            fps = 30  
=======
        except: 
            logging.warning(f'Cannot read video. Frame rate will be set to 60 fps.')
            fps = 30
>>>>>>> b9242b1d
    lag_range = time_range_around_maxspeed*fps # frames

    # Retrieve keypoints from model
    try: # from skeletons.py
        if pose_model.upper() == 'BODY_WITH_FEET': pose_model = 'HALPE_26'
        elif pose_model.upper() == 'WHOLE_BODY_WRIST': pose_model = 'COCO_133_WRIST'
        elif pose_model.upper() == 'WHOLE_BODY': pose_model = 'COCO_133'
        elif pose_model.upper() == 'BODY': pose_model = 'COCO_17'
        elif pose_model.upper() == 'HAND': pose_model = 'HAND_21'
        elif pose_model.upper() == 'FACE': pose_model = 'FACE_106'
        elif pose_model.upper() == 'ANIMAL': pose_model = 'ANIMAL2D_17'
        else: pass
        model = eval(pose_model)
    except:
        try: # from Config.toml
            model = DictImporter().import_(config_dict.get('pose').get(pose_model))
            if model.id == 'None':
                model.id = None
        except:
            raise NameError('{pose_model} not found in skeletons.py nor in Config.toml')
    keypoints_ids = [node.id for _, _, node in RenderTree(model) if node.id!=None]
    keypoints_names = [node.name for _, _, node in RenderTree(model) if node.id!=None]

    # List json files
    try:
        pose_listdirs_names = next(os.walk(pose_dir))[1]
        os.listdir(os.path.join(pose_dir, pose_listdirs_names[0]))[0]
    except:
        raise ValueError(f'No json files found in {pose_dir} subdirectories. Make sure you run Pose2Sim.poseEstimation() first.')
    pose_listdirs_names = sort_stringlist_by_last_number(pose_listdirs_names)
    json_dirs_names = [k for k in pose_listdirs_names if 'json' in k]
    json_dirs = [os.path.join(pose_dir, j_d) for j_d in json_dirs_names] # list of json directories in pose_dir
    json_files_names = [fnmatch.filter(os.listdir(os.path.join(pose_dir, js_dir)), '*.json') for js_dir in json_dirs_names]
    json_files_names = [sort_stringlist_by_last_number(j) for j in json_files_names]
    nb_frames_per_cam = [len(fnmatch.filter(os.listdir(os.path.join(json_dir)), '*.json')) for json_dir in json_dirs]
    cam_nb = len(json_dirs)
    cam_list = list(range(cam_nb))
    cam_names = [os.path.basename(j_dir).split('_')[0] for j_dir in json_dirs]
    
    # frame range selection
    f_range = [[0, min([len(j) for j in json_files_names])] if frame_range in ('all', 'auto', []) else frame_range][0]
    # json_files_names = [[j for j in json_files_cam if int(re.split(r'(\d+)',j)[-2]) in range(*f_range)] for json_files_cam in json_files_names]

    # Determine frames to consider for synchronization
    if isinstance(approx_time_maxspeed, list): # search around max speed
        if len(approx_time_maxspeed) == 1 and cam_nb > 1:
            approx_time_maxspeed *= cam_nb

        approx_frame_maxspeed = [int(fps * t) for t in approx_time_maxspeed]
        nb_frames_per_cam = [len(fnmatch.filter(os.listdir(os.path.join(json_dir)), '*.json')) for json_dir in json_dirs]

        search_around_frames = []
        for i, frame in enumerate(approx_frame_maxspeed):
            start_frame = max(int(frame - lag_range), 0)
            end_frame = min(int(frame + lag_range), nb_frames_per_cam[i] + f_range[0])

            if start_frame != frame - lag_range:
                logging.warning(f'Frame range start adjusted for camera {i}: {frame - lag_range} -> {start_frame}')
            if end_frame != frame + lag_range:
                logging.warning(f'Frame range end adjusted for camera {i}: {frame + lag_range} -> {end_frame}')

            search_around_frames.append([start_frame, end_frame])

    elif approx_time_maxspeed == 'auto': # search on the whole sequence (slower if long sequence)
        search_around_frames = [[f_range[0], f_range[0]+nb_frames_per_cam[i]] for i in range(cam_nb)]

    if keypoints_to_consider == 'right':
        keypoints_to_consider = [keypoints_names[i] for i in range(len(keypoints_ids)) if keypoints_names[i].startswith('R') or keypoints_names[i].startswith('right')]
    elif keypoints_to_consider == 'left':
        keypoints_to_consider = [keypoints_names[i] for i in range(len(keypoints_ids)) if keypoints_names[i].startswith('L') or keypoints_names[i].startswith('left')]
    elif keypoints_to_consider == 'all':
        keypoints_to_consider = [keypoints_names[i] for i in range(len(keypoints_ids))]
    elif not isinstance(keypoints_to_consider, list) and not synchronization_gui:
        raise ValueError('keypoints_to_consider should be "all", "right", "left", or a list of keypoint names.\n\
                        If you specified keypoints, make sure that they exist in your pose_model.')


    # Extract, interpolate, and filter keypoint coordinates
    logging.info('Synchronizing...')
    df_coords = []
    b, a = signal.butter(int(filter_order/2), filter_cutoff/(fps/2), 'low', analog = False)
    json_files_names_range = [[j for j in json_files_cam if int(re.split(r'(\d+)',j)[-2]) in range(*frames_cam)] for (json_files_cam, frames_cam) in zip(json_files_names,search_around_frames)]
    
    if np.array([j==[] for j in json_files_names_range]).any():
        raise ValueError(f'No json files found within the specified frame range ({frame_range}) at the times {approx_time_maxspeed} +/- {time_range_around_maxspeed} s.')
    
    json_files_range = [[os.path.join(pose_dir, j_dir, j_file) for j_file in json_files_names_range[j]] for j, j_dir in enumerate(json_dirs_names)]
    kpt_indices = [i for i,k in zip(keypoints_ids, keypoints_names) if k in keypoints_to_consider]
    kpt_id_in_df = np.array([[keypoints_ids.index(k)*2,keypoints_ids.index(k)*2+1]  for k in kpt_indices]).ravel()
    
    # Handle manual selection if synchronization_gui is True
<<<<<<< HEAD
    if synchronization_gui and vid_or_img_files:
        selected_id_list, keypoints_to_consider, approx_time_maxspeed, time_RAM_list = select_person(
            vid_or_img_files, cam_names, json_files_names_range, search_around_frames, 
            pose_dir, json_dirs_names, keypoints_names, keypoints_to_consider, time_range_around_maxspeed, fps)
        
        # Calculate lag_ranges using time_RAM_list
        lag_ranges = [int(dt * fps) for dt in time_RAM_list]
        
        # Update search_around_frames if approx_time_maxspeed is a list
        if isinstance(approx_time_maxspeed, list):
            approx_frame_maxspeed = [int(fps * t) for t in approx_time_maxspeed]
            search_around_frames = [[int(a-lag_ranges[i]) if a-lag_ranges[i]>0 else 0, 
                                    int(a+lag_ranges[i]) if a+lag_ranges[i]<nb_frames_per_cam[i] else nb_frames_per_cam[i]+f_range[0]] 
                                    for i,a in enumerate(approx_frame_maxspeed)]
=======
    if synchronization_gui:
        if vid_or_img_files:
            selected_id_list, keypoints_to_consider, approx_time_maxspeed, time_RAM_list = select_person(
                vid_or_img_files, cam_names, json_files_names_range, search_around_frames, 
                pose_dir, json_dirs_names, keypoints_names, keypoints_to_consider, time_range_around_maxspeed, fps)
            
            # Calculate lag_ranges using time_RAM_list
            lag_ranges = [int(dt * fps) for dt in time_RAM_list]
>>>>>>> b9242b1d
            
            # Update search_around_frames if approx_time_maxspeed is a list
            if isinstance(approx_time_maxspeed, list):
                approx_frame_maxspeed = [int(fps * t) for t in approx_time_maxspeed]
                search_around_frames = [[int(a-lag_ranges[i]) if a-lag_ranges[i]>0 else 0, 
                                        int(a+lag_ranges[i]) if a+lag_ranges[i]<nb_frames_per_cam[i] else nb_frames_per_cam[i]+f_range[0]] 
                                        for i,a in enumerate(approx_frame_maxspeed)]
                
                # Recalculate json_files_names_range and json_files_range with updated search_around_frames
                json_files_names_range = [[j for j in json_files_cam if int(re.split(r'(\d+)',j)[-2]) in range(*frames_cam)] 
                                        for (json_files_cam, frames_cam) in zip(json_files_names,search_around_frames)]
                json_files_range = [[os.path.join(pose_dir, j_dir, j_file) for j_file in json_files_names_range[j]] 
                               for j, j_dir in enumerate(json_dirs_names)]

        else:
            logging.warning('No video files found. Synchronization GUI will not be available.')                               
    else:
        selected_id_list = [None] * cam_nb
<<<<<<< HEAD
        if not vid_or_img_files:
            logging.warning('No video files found. Synchronization GUI will not be available.')
=======
        if isinstance(approx_time_maxspeed, list): # search around max speed
            logging.info(f'Synchronization is calculated around the times {approx_time_maxspeed} +/- {time_range_around_maxspeed} s.')
        elif approx_time_maxspeed == 'auto': # search on the whole sequence (slower if long sequence)
            logging.info('Synchronization is calculated on the whole sequence. This may take a while.')
        else:
            raise ValueError('approx_time_maxspeed should be a list of floats or "auto"')

    logging.info(f'\nKeypoints used to compute the best synchronization offset: {keypoints_to_consider}.')
    logging.info(f'These keypoints are filtered with a Butterworth filter (cut-off frequency: {filter_cutoff} Hz, order: {filter_order}).')
    logging.info(f'They are removed when their likelihood is below {likelihood_threshold}.\n')
>>>>>>> b9242b1d

    padlen = 3 * (max(len(a), len(b)) - 1)
    
    for i in range(cam_nb):
        df_coords.append(convert_json2pandas(json_files_range[i], likelihood_threshold=likelihood_threshold, keypoints_ids=keypoints_ids, synchronization_gui=synchronization_gui, selected_id=selected_id_list[i]))
        df_coords[i] = drop_col(df_coords[i],3) # drop likelihood
        df_coords[i] = df_coords[i][kpt_id_in_df]
        df_coords[i] = df_coords[i].apply(interpolate_zeros_nans, axis=0, args=['linear'])
        df_coords[i] = df_coords[i].bfill().ffill()
        if df_coords[i].shape[0] > padlen:
            df_coords[i] = pd.DataFrame(signal.filtfilt(b, a, df_coords[i], axis=0))
        else:
            logging.warning(
                f"Camera {i}: insufficient number of samples ({df_coords[i].shape[0]} < {padlen + 1}) to apply the Butterworth filter. "
                "Data will remain unfiltered."
            )
    
    # Compute sum of speeds
    df_speed = []
    sum_speeds = []
    for i in range(cam_nb):
        df_speed.append(vert_speed(df_coords[i]))
        sum_speeds.append(abs(df_speed[i]).sum(axis=1))
        # nb_coords = df_speed[i].shape[1]
        # sum_speeds[i][ sum_speeds[i]>vmax*nb_coords ] = 0

        # # Replace 0 by random values, otherwise 0 padding may lead to unreliable correlations
        # sum_speeds[i].loc[sum_speeds[i] < 1] = sum_speeds[i].loc[sum_speeds[i] < 1].apply(lambda x: np.random.normal(0,1))

        if sum_speeds[i].shape[0] > padlen:
            sum_speeds[i] = pd.DataFrame(signal.filtfilt(b, a, sum_speeds[i], axis=0)).squeeze()
        else:
            logging.warning(
                f"Camera {i}: insufficient number of samples ({sum_speeds[i].shape[0]} < {padlen + 1}) to apply the Butterworth filter. "
                "Data will remain unfiltered."
            )

    # Compute offset for best synchronization:
    # Highest correlation of sum of absolute speeds for each cam compared to reference cam
    ref_cam_id = nb_frames_per_cam.index(min(nb_frames_per_cam)) # ref cam: least amount of frames
    ref_cam_name = cam_names[ref_cam_id]
    ref_frame_nb = len(df_coords[ref_cam_id])
    lag_range = int(ref_frame_nb/2)
    cam_list.pop(ref_cam_id)
    cam_names.pop(ref_cam_id)
    offset = []
    logging.info('')
    for cam_id, cam_name in zip(cam_list, cam_names):
        offset_cam_section, max_corr_cam, fig = time_lagged_cross_corr(sum_speeds[ref_cam_id], sum_speeds[cam_id], lag_range, show=display_sync_plots, ref_cam_name=ref_cam_name, cam_name=cam_name)
        if save_plots and fig is not None:
            fig.savefig(os.path.join(sync_dir, f'sync_{ref_cam_name}_vs_{cam_name}.png'))
            plt.close(fig)
        offset_cam = offset_cam_section - (search_around_frames[ref_cam_id][0] - search_around_frames[cam_id][0])
        if isinstance(approx_time_maxspeed, list):
            logging.info(f'--> Camera {ref_cam_name} and {cam_name}: {offset_cam} frames offset ({offset_cam_section} on the selected section), correlation {round(max_corr_cam, 2)}.')
        else:
            logging.info(f'--> Camera {ref_cam_name} and {cam_name}: {offset_cam} frames offset, correlation {round(max_corr_cam, 2)}.')
        offset.append(offset_cam)
    offset.insert(ref_cam_id, 0)
    if save_plots:
        logging.info(f'Synchronization plots saved in {sync_dir}.')

    # rename json files according to the offset and copy them to pose-sync
<<<<<<< HEAD
    logging.info('Saving synchronized json files to the pose-sync folder.')
    sync_dir = os.path.abspath(os.path.join(pose_dir, '..', 'pose-sync'))
    os.makedirs(sync_dir, exist_ok=True)
=======
>>>>>>> b9242b1d
    for d, j_dir in enumerate(json_dirs):
        os.makedirs(os.path.join(sync_dir, os.path.basename(j_dir)), exist_ok=True)
        for j_file in json_files_names[d]:
            j_split = re.split(r'(\d+)',j_file)
            j_split[-2] = f'{int(j_split[-2])-offset[d]:06d}'
            if int(j_split[-2]) > 0:
                json_offset_name = ''.join(j_split)
                shutil.copy(os.path.join(pose_dir, os.path.basename(j_dir), j_file), os.path.join(sync_dir, os.path.basename(j_dir), json_offset_name))

    logging.info(f'Synchronized json files saved in {sync_dir}.')<|MERGE_RESOLUTION|>--- conflicted
+++ resolved
@@ -1407,15 +1407,9 @@
             if cap.read()[0] == False:
                 raise
             fps = round(cap.get(cv2.CAP_PROP_FPS))
-<<<<<<< HEAD
-        except:
-            logging.warning(f'Cannot read video. Frame rate will be set to 60 fps.')
-            fps = 30  
-=======
         except: 
             logging.warning(f'Cannot read video. Frame rate will be set to 60 fps.')
             fps = 30
->>>>>>> b9242b1d
     lag_range = time_range_around_maxspeed*fps # frames
 
     # Retrieve keypoints from model
@@ -1507,22 +1501,6 @@
     kpt_id_in_df = np.array([[keypoints_ids.index(k)*2,keypoints_ids.index(k)*2+1]  for k in kpt_indices]).ravel()
     
     # Handle manual selection if synchronization_gui is True
-<<<<<<< HEAD
-    if synchronization_gui and vid_or_img_files:
-        selected_id_list, keypoints_to_consider, approx_time_maxspeed, time_RAM_list = select_person(
-            vid_or_img_files, cam_names, json_files_names_range, search_around_frames, 
-            pose_dir, json_dirs_names, keypoints_names, keypoints_to_consider, time_range_around_maxspeed, fps)
-        
-        # Calculate lag_ranges using time_RAM_list
-        lag_ranges = [int(dt * fps) for dt in time_RAM_list]
-        
-        # Update search_around_frames if approx_time_maxspeed is a list
-        if isinstance(approx_time_maxspeed, list):
-            approx_frame_maxspeed = [int(fps * t) for t in approx_time_maxspeed]
-            search_around_frames = [[int(a-lag_ranges[i]) if a-lag_ranges[i]>0 else 0, 
-                                    int(a+lag_ranges[i]) if a+lag_ranges[i]<nb_frames_per_cam[i] else nb_frames_per_cam[i]+f_range[0]] 
-                                    for i,a in enumerate(approx_frame_maxspeed)]
-=======
     if synchronization_gui:
         if vid_or_img_files:
             selected_id_list, keypoints_to_consider, approx_time_maxspeed, time_RAM_list = select_person(
@@ -1531,7 +1509,6 @@
             
             # Calculate lag_ranges using time_RAM_list
             lag_ranges = [int(dt * fps) for dt in time_RAM_list]
->>>>>>> b9242b1d
             
             # Update search_around_frames if approx_time_maxspeed is a list
             if isinstance(approx_time_maxspeed, list):
@@ -1550,10 +1527,6 @@
             logging.warning('No video files found. Synchronization GUI will not be available.')                               
     else:
         selected_id_list = [None] * cam_nb
-<<<<<<< HEAD
-        if not vid_or_img_files:
-            logging.warning('No video files found. Synchronization GUI will not be available.')
-=======
         if isinstance(approx_time_maxspeed, list): # search around max speed
             logging.info(f'Synchronization is calculated around the times {approx_time_maxspeed} +/- {time_range_around_maxspeed} s.')
         elif approx_time_maxspeed == 'auto': # search on the whole sequence (slower if long sequence)
@@ -1564,7 +1537,6 @@
     logging.info(f'\nKeypoints used to compute the best synchronization offset: {keypoints_to_consider}.')
     logging.info(f'These keypoints are filtered with a Butterworth filter (cut-off frequency: {filter_cutoff} Hz, order: {filter_order}).')
     logging.info(f'They are removed when their likelihood is below {likelihood_threshold}.\n')
->>>>>>> b9242b1d
 
     padlen = 3 * (max(len(a), len(b)) - 1)
     
@@ -1628,12 +1600,6 @@
         logging.info(f'Synchronization plots saved in {sync_dir}.')
 
     # rename json files according to the offset and copy them to pose-sync
-<<<<<<< HEAD
-    logging.info('Saving synchronized json files to the pose-sync folder.')
-    sync_dir = os.path.abspath(os.path.join(pose_dir, '..', 'pose-sync'))
-    os.makedirs(sync_dir, exist_ok=True)
-=======
->>>>>>> b9242b1d
     for d, j_dir in enumerate(json_dirs):
         os.makedirs(os.path.join(sync_dir, os.path.basename(j_dir)), exist_ok=True)
         for j_file in json_files_names[d]:
