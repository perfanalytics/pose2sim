--- conflicted
+++ resolved
@@ -465,12 +465,6 @@
         elapsed = end-start
         logging.info(f'\nMarker augmentation took {time.strftime("%Hh%Mm%Ss", time.gmtime(elapsed))}.\n')
 
-<<<<<<< HEAD
-
-
-
-def opensimProcessing(config=None):
-=======
 
 def opensimProcessing(config=None):
     '''
@@ -484,45 +478,28 @@
     '''
 
     from Pose2Sim.kinematics import opensimProcessing
->>>>>>> b15b89a6
 
     # Read the configuration files
     level, config_dicts = read_config_files(config)
 
-<<<<<<< HEAD
-    # Ensure that the config is correctly structured
-=======
     # Ensure the configuration is properly structured
->>>>>>> b15b89a6
     if isinstance(config, dict):
         config_dict = config_dicts[0]
         if config_dict.get('project').get('project_dir') is None:
             raise ValueError('Please specify the project directory in config_dict:\n \
-<<<<<<< HEAD
-                              config_dict.get("project").update({"project_dir":"<YOUR_TRIAL_DIRECTORY>"})')
-=======
                              config_dict.get("project").update({"project_dir":"<YOUR_TRIAL_DIRECTORY>"})')
->>>>>>> b15b89a6
-
-    session_dir = os.path.realpath(os.path.join(config_dicts[0].get('project').get('project_dir'), '..'))
-    setup_logging(session_dir)
-
-<<<<<<< HEAD
-    ## Process each config dictionary
-=======
+
+    session_dir = os.path.realpath(os.path.join(config_dicts[0].get('project').get('project_dir'), '..'))
+    setup_logging(session_dir)
+
     # Process each configuration dictionary
->>>>>>> b15b89a6
     for config_dict in config_dicts:
         start = time.time()
         currentDateAndTime = datetime.now()
         project_dir = os.path.realpath(config_dict.get('project').get('project_dir'))
         seq_name = os.path.basename(project_dir)
         frame_range = config_dict.get('project').get('frame_range')
-<<<<<<< HEAD
-        frames = "all frames" if not frame_range else f"frames {frame_range[0]} to {frame_range[1]}"
-=======
         frames = ["all frames" if frame_range == [] else f"frames {frame_range[0]} to {frame_range[1]}"][0]
->>>>>>> b15b89a6
 
         logging.info("\n---------------------------------------------------------------------")
         logging.info(f"OpenSim processing for {seq_name}, for {frames}.")
@@ -531,17 +508,7 @@
         logging.info("---------------------------------------------------------------------\n")
 
         try:
-<<<<<<< HEAD
-            logging.info("Starting scaling process...")
-            scaling2IK.perform_scaling(config_dict)
-            logging.info("Scaling completed successfully.")
-
-            logging.info("Starting inverse kinematics process...")
-            scaling2IK.perform_IK(config_dict)
-            logging.info("Inverse kinematics completed successfully.")
-=======
             opensimProcessing(config_dict)
->>>>>>> b15b89a6
 
         except Exception as e:
             logging.error(f"Error during OpenSim processing: {e}")
@@ -550,10 +517,6 @@
         end = time.time()
         elapsed = end - start
         logging.info(f'\nOpenSim processing took {time.strftime("%Hh%Mm%Ss", time.gmtime(elapsed))}.\n')
-<<<<<<< HEAD
-
-=======
->>>>>>> b15b89a6
 
 
 def runAll(config=None, do_calibration=True, do_poseEstimation=True, do_synchronization=True, do_personAssociation=True, do_triangulation=True, do_filtering=True, do_markerAugmentation=True, do_opensimProcessing=True):
@@ -648,12 +611,6 @@
         logging.info("\n\n=====================================================================")
 
     if do_opensimProcessing:
-<<<<<<< HEAD
-        logging.info("Running OpenSim processing...")
-        scaling2IK(config)
-    else:
-        logging.info("Skipping OpenSim processing.")
-=======
         logging.info("\n\n=====================================================================")
         logging.info("Running OpenSim processing.")
         logging.info("=====================================================================")
@@ -662,7 +619,6 @@
         logging.info("\n\n=====================================================================")
         logging.info('Skipping OpenSim processing.')
         logging.info("\n\n=====================================================================")
->>>>>>> b15b89a6
 
     logging.info("Pose2Sim pipeline completed.")
     end = time.time()
