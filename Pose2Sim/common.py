--- conflicted
+++ resolved
@@ -1047,13 +1047,9 @@
     Persons' indices are sometimes swapped when changing frame
     A person is associated to another in the next frame when they are at a small distance
     
-<<<<<<< HEAD
-    N.B.: Requires min_with_single_indices, euclidian_distance, and pad_shape functions (see Pose2Sim/common.py)
-=======
     N.B.: Uses Hungarian algorithm (scipy.optimize.linear_sum_assignment): does not require min_with_single_indices anymore
           Broadcasts distances: does not require euclidean_distance anymore
           Still requires pad_shape
->>>>>>> 829ded13
 
     INPUTS:
     - keyptpre: (K, L, M) array of 2D or 3D coordinates for K persons in the previous frame, L keypoints, M 2D/3D coordinates
