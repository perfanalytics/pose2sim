###############################################################################
## PROJECT PARAMETERS                                                        ##
###############################################################################


# Configure your project parameters here. 
# 
# IMPORTANT:
# If a parameter is not found here, Pose2Sim will look for its value in the 
# Config.toml file of the level above. This way, you can set global batch
# instructions and alter them for specific trials.
#
# If you wish to overwrite a parameter for a specific trial, edit 
# its Config.toml file by uncommenting its key (e.g., [project])
# and editing its value (e.g., frame_range = [10,300]). Also try 
# uncommenting [filtering.butterworth] and set cut_off_frequency = 10, etc.



[project]
multi_person = false # true for trials with multiple participants. If false, only the person with lowest reprojection error is analyzed.
participant_height = 'auto' # 'auto', float (eg 1.72), or list of floats (eg [1.72, 1.40])  # meters  # Only used for marker augmentation 
participant_mass = 70.0             # float (eg 70.0), or list of floats (eg [70.0, 63.5])  # kg      # Only used for marker augmentation and scaling, no impact on results unless you need to further compute forces rather than only kinematics 

frame_rate = 'auto' # fps # int or 'auto'. If 'auto', finds from video (or defaults to 60 fps if you work with images) 
frame_range = [] # For example [10,300], or [] for all frames. 
## If cameras are not synchronized, designates the frame range of the camera with the shortest recording time
## N.B.: If you want a time range instead, use frame_range = time_range * frame_rate
## For example if you want to analyze from 0.1 to 2 seconds with a 60 fps frame rate, 
## frame_range = [0.1, 2.0]*frame_rate = [6, 120]

save_video = 'to_video' # 'to_video' or 'to_images', 'none', or ['to_video', 'to_images']

exclude_from_batch = [] # List of trials to be excluded from batch analysis, ['<participant_dir/trial_dir>', 'etc'].
# e.g. ['S00_P00_Participant/S00_P00_T00_StaticTrial', 'S00_P00_Participant/S00_P00_T01_BalancingTrial']


[pose]
<<<<<<< HEAD
# Webcam parameters
webcam_ids = 0 # your webcam id 0, or [0, 1, ...] (0 is default)
input_size = [1280, 720] # [W, H]. Lower resolution will be faster but less precise.

vid_img_extension = 'mp4' # any video or image extension # 'webcam' for webcam
pose_model = 'HALPE_26'  #With RTMLib: HALPE_26 (body and feet, default), COCO_133 (body, feet, hands), COCO_17 (body)
=======
vid_img_extension = 'mp4' # any video or image extension

pose_model = 'Body_with_feet'  #With RTMLib: Body_with_feet (default HALPE_26 model), Whole_body (COCO_133: body + feet + hands), Body (COCO_17)
>>>>>>> 207e3512
                         # /!\ Only RTMPose is natively embeded in Pose2Sim. For all other pose estimation methods, you will have to run them yourself, and then refer to the documentation to convert the output files if needed
                         #With MMPose: HALPE_26, COCO_133, COCO_17, CUSTOM. See CUSTOM example at the end of the file
                         #With openpose: BODY_25B, BODY_25, BODY_135, COCO, MPII
                         #With mediapipe: BLAZEPOSE
                         #With alphapose: HALPE_26, HALPE_68, HALPE_136, COCO_133
                         #With deeplabcut: CUSTOM. See example at the end of the file
mode = 'balanced' # 'lightweight', 'balanced', 'performance'
det_frequency = 1 # Run person detection only every N frames, and inbetween track previously detected bounding boxes (keypoint detection is still run on all frames). 
                  # Equal to or greater than 1, can be as high as you want in simple uncrowded cases. Much faster, but might be less accurate. 
<<<<<<< HEAD
show_realtime_results = false
=======
device = 'auto' # 'auto', 'CPU', 'CUDA', 'MPS', 'ROCM'
backend = 'auto' # 'auto', 'openvino', 'onnxruntime', 'opencv'

display_detection = false
>>>>>>> 207e3512
overwrite_pose = false # set to false if you don't want to recalculate pose estimation when it has already been done
output_format = 'openpose' # 'openpose', 'mmpose', 'deeplabcut', 'none' or a list of them # /!\ only 'openpose' is supported for now


[synchronization]
display_sync_plots = false # true or false (lowercase)
keypoints_to_consider = 'all' # 'all' if all points should be considered, for example if the participant did not perform any particicular sharp movement. In this case, the capture needs to be 5-10 seconds long at least
                           # ['RWrist', 'RElbow'] list of keypoint names if you want to specify keypoints with a sharp vertical motion.
approx_time_maxspeed = 'auto' # 'auto' if you want to consider the whole capture (default, slower if long sequences)
                           # [10.0, 2.0, 8.0, 11.0] list of times (seconds) if you want to specify the approximate time of a clear vertical event for each camera
time_range_around_maxspeed = 2.0 # Search for best correlation in the range [approx_time_maxspeed - time_range_around_maxspeed, approx_time_maxspeed  + time_range_around_maxspeed]
likelihood_threshold = 0.4 # Keypoints whose likelihood is below likelihood_threshold are filtered out
filter_cutoff = 6 # time series are smoothed to get coherent time-lagged correlation
filter_order = 4


# Take heart, calibration is not that complicated once you get the hang of it!
[calibration]
calibration_type = 'convert' # 'convert' or 'calculate'

   [calibration.convert]
   convert_from = 'qualisys' # 'caliscope', 'qualisys', 'optitrack', vicon', 'opencap', 'easymocap', 'biocv', 'anipose', or 'freemocap'
      [calibration.convert.caliscope]  # No parameter needed
      [calibration.convert.qualisys]
      binning_factor = 1 # Usually 1, except when filming in 540p where it usually is 2
      [calibration.convert.optitrack]  # See readme for instructions
      [calibration.convert.vicon]      # No parameter needed
      [calibration.convert.opencap]    # No parameter needed
      [calibration.convert.easymocap]  # No parameter needed
      [calibration.convert.biocv]      # No parameter needed
      [calibration.convert.anipose]    # No parameter needed
      [calibration.convert.freemocap]  # No parameter needed
  

   [calibration.calculate] 
      # Camera properties, theoretically need to be calculated only once in a camera lifetime
      [calibration.calculate.intrinsics]
      overwrite_intrinsics = false # set to false if you don't want to recalculate intrinsic parameters
      show_detection_intrinsics = true # true or false (lowercase)
      intrinsics_extension = 'jpg' # any video or image extension
      extract_every_N_sec = 1 # if video, extract frames every N seconds (can be <1 )
      intrinsics_corners_nb = [4,7] 
      intrinsics_square_size = 60 # mm

      # Camera placements, need to be done before every session
      [calibration.calculate.extrinsics]
      calculate_extrinsics = true # true or false (lowercase) 
      extrinsics_method = 'scene' # 'board', 'scene', 'keypoints'
      # 'board' should be large enough to be detected when laid on the floor. Not recommended.
      # 'scene' involves manually clicking any point of know coordinates on scene. Usually more accurate if points are spread out.
      # 'keypoints' uses automatic pose estimation of a person freely walking and waving arms in the scene. Slighlty less accurate, requires synchronized cameras.
      moving_cameras = false # Not implemented yet

         [calibration.calculate.extrinsics.board]
         show_reprojection_error = true # true or false (lowercase)
         extrinsics_extension = 'png' # any video or image extension
         extrinsics_corners_nb = [4,7] # [H,W] rather than [w,h]
         extrinsics_square_size = 60 # mm # [h,w] if square is actually a rectangle

         [calibration.calculate.extrinsics.scene]
         show_reprojection_error = true # true or false (lowercase)
         extrinsics_extension = 'png' # any video or image extension
         # list of 3D coordinates to be manually labelled on images. Can also be a 2 dimensional plane. 
         # in m -> unlike for intrinsics, NOT in mm!
         object_coords_3d =   [[-2.0,  0.3,  0.0], 
                              [-2.0 , 0.0,  0.0], 
                              [-2.0, 0.0,  0.05], 
                              [-2.0, -0.3 ,  0.0], 
                              [0.0,  0.3,  0.0], 
                              [0.0, 0.0,  0.0], 
                              [0.0, 0.0,  0.05], 
                              [0.0, -0.3,  0.0]]
        
         [calibration.calculate.extrinsics.keypoints]
         # Coming soon!


[personAssociation]
   likelihood_threshold_association = 0.3

   [personAssociation.single_person]
   reproj_error_threshold_association = 20 # px
   tracked_keypoint = 'Neck' # If the neck is not detected by the pose_model, check skeleton.py 
               # and choose a stable point for tracking the person of interest (e.g., 'right_shoulder' or 'RShoulder')
   
   [personAssociation.multi_person]
   reconstruction_error_threshold = 0.1 # 0.1 = 10 cm
   min_affinity = 0.2 # affinity below which a correspondence is ignored


[triangulation]
reproj_error_threshold_triangulation = 15 # px
likelihood_threshold_triangulation= 0.3
min_cameras_for_triangulation = 2
interpolation = 'linear' #linear, slinear, quadratic, cubic, or none
                        # 'none' if you don't want to interpolate missing points
interp_if_gap_smaller_than = 10 # do not interpolate bigger gaps
fill_large_gaps_with = 'last_value' # 'last_value', 'nan', or 'zeros' 
show_interp_indices = true # true or false (lowercase). For each keypoint, return the frames that need to be interpolated
handle_LR_swap = false # Better if few cameras (eg less than 4) with risk of limb swapping (eg camera facing sagittal plane), otherwise slightly less accurate and slower
undistort_points = false # Better if distorted image (parallel lines curvy on the edge or at least one param > 10^-2), but unnecessary (and slightly slower) if distortions are low
make_c3d = true # save triangulated data in c3d format in addition to trc


[filtering]
type = 'butterworth' # butterworth, kalman, gaussian, LOESS, median, butterworth_on_speed
display_figures = false # true or false (lowercase) 
make_c3d = true # also save triangulated data in c3d format

   [filtering.butterworth]
   order = 4 
   cut_off_frequency = 6 # Hz
   [filtering.kalman]
   # How much more do you trust triangulation results (measurements), than previous data (process assuming constant acceleration)?
   trust_ratio = 100 # = measurement_trust/process_trust ~= process_noise/measurement_noise
   smooth = true # should be true, unless you need real-time filtering
   [filtering.butterworth_on_speed]
   order = 4 
   cut_off_frequency = 10 # Hz
   [filtering.gaussian]
   sigma_kernel = 2 #px
   [filtering.LOESS]
   nb_values_used = 30 # = fraction of data used * nb frames
   [filtering.median]
   kernel_size = 9


[markerAugmentation] 
## Requires the following markers: ["Neck", "RShoulder", "LShoulder", "RHip", "LHip", "RKnee", "LKnee",
##        "RAnkle", "LAnkle", "RHeel", "LHeel", "RSmallToe", "LSmallToe",
##        "RBigToe", "LBigToe", "RElbow", "LElbow", "RWrist", "LWrist"]
make_c3d = true # save triangulated data in c3d format in addition to trc


[kinematics]
use_augmentation = true  # true or false (lowercase) # Set to true if you want to use the model with augmented markers
right_left_symmetry = true # true or false (lowercase) # Set to false only if you have good reasons to think the participant is not symmetrical (e.g. prosthetic limb)

remove_individual_scaling_setup = true # true or false (lowercase) # If true, the individual scaling setup files are removed to avoid cluttering
remove_individual_IK_setup = true # true or false (lowercase) # If true, the individual IK setup files are removed to avoid cluttering

fastest_frames_to_remove_percent = 0.1 # Frames with high speed are considered as outliers
close_to_zero_speed_m = 0.1 # Sum for all keypoints: about 0.1 m/frame
large_hip_knee_angles = 45 # Hip and knee angles below this value are considered as imprecise
trimmed_extrema_percent = 0.25 # Proportion of the most extreme segment values to remove before calculating their mean)
default_height = 1.75 # m # If no frames left after removing fastest frames, frames with zero speed, frames with large hip and knee angles, and frames with extreme values.


[logging]
use_custom_logging = false # if integrated in an API that already has logging



# CUSTOM skeleton
# If you use a model with different keypoints and/or different ordering
# Useful if you trained your own model, from DeepLabCut or MMPose for example. 
# Make sure the ids are set in the right order and start from zero.
# 
# If you want to perform inverse kinematics, you will also need to create an OpenSim model
# and add to its markerset the location where you expect the triangulated keypoints to be detected.
# 
# In this example, CUSTOM reproduces the HALPE_26 skeleton (default skeletons are stored in skeletons.py).
# You can create as many custom skeletons as you want, just add them further down and rename them.
# 
# Check your model hierarchy with:  for pre, _, node in RenderTree(model): 
#                                      print(f'{pre}{node.name} id={node.id}')
[pose.CUSTOM]
name = "Hip"
id = 19
  [[pose.CUSTOM.children]]
  name = "RHip"
  id = 12
     [[pose.CUSTOM.children.children]]
     name = "RKnee"
     id = 14
        [[pose.CUSTOM.children.children.children]]
        name = "RAnkle"
        id = 16
           [[pose.CUSTOM.children.children.children.children]]
           name = "RBigToe"
           id = 21
              [[pose.CUSTOM.children.children.children.children.children]]
              name = "RSmallToe"
              id = 23
           [[pose.CUSTOM.children.children.children.children]]
           name = "RHeel"
           id = 25
  [[pose.CUSTOM.children]]
  name = "LHip"
  id = 11
     [[pose.CUSTOM.children.children]]
     name = "LKnee"
     id = 13
        [[pose.CUSTOM.children.children.children]]
        name = "LAnkle"
        id = 15
           [[pose.CUSTOM.children.children.children.children]]
           name = "LBigToe"
           id = 20
              [[pose.CUSTOM.children.children.children.children.children]]
              name = "LSmallToe"
              id = 22
           [[pose.CUSTOM.children.children.children.children]]
           name = "LHeel"
           id = 24
  [[pose.CUSTOM.children]]
  name = "Neck"
  id = 18
     [[pose.CUSTOM.children.children]]
     name = "Head"
     id = 17
        [[pose.CUSTOM.children.children.children]]
        name = "Nose"
        id = 0
     [[pose.CUSTOM.children.children]]
     name = "RShoulder"
     id = 6
        [[pose.CUSTOM.children.children.children]]
        name = "RElbow"
        id = 8
           [[pose.CUSTOM.children.children.children.children]]
           name = "RWrist"
           id = 10
     [[pose.CUSTOM.children.children]]
     name = "LShoulder"
     id = 5
        [[pose.CUSTOM.children.children.children]]
        name = "LElbow"
        id = 7
           [[pose.CUSTOM.children.children.children.children]]
           name = "LWrist"
           id = 9<|MERGE_RESOLUTION|>--- conflicted
+++ resolved
@@ -36,18 +36,13 @@
 
 
 [pose]
-<<<<<<< HEAD
 # Webcam parameters
 webcam_ids = 0 # your webcam id 0, or [0, 1, ...] (0 is default)
 input_size = [1280, 720] # [W, H]. Lower resolution will be faster but less precise.
 
 vid_img_extension = 'mp4' # any video or image extension # 'webcam' for webcam
-pose_model = 'HALPE_26'  #With RTMLib: HALPE_26 (body and feet, default), COCO_133 (body, feet, hands), COCO_17 (body)
-=======
-vid_img_extension = 'mp4' # any video or image extension
 
 pose_model = 'Body_with_feet'  #With RTMLib: Body_with_feet (default HALPE_26 model), Whole_body (COCO_133: body + feet + hands), Body (COCO_17)
->>>>>>> 207e3512
                          # /!\ Only RTMPose is natively embeded in Pose2Sim. For all other pose estimation methods, you will have to run them yourself, and then refer to the documentation to convert the output files if needed
                          #With MMPose: HALPE_26, COCO_133, COCO_17, CUSTOM. See CUSTOM example at the end of the file
                          #With openpose: BODY_25B, BODY_25, BODY_135, COCO, MPII
@@ -57,14 +52,11 @@
 mode = 'balanced' # 'lightweight', 'balanced', 'performance'
 det_frequency = 1 # Run person detection only every N frames, and inbetween track previously detected bounding boxes (keypoint detection is still run on all frames). 
                   # Equal to or greater than 1, can be as high as you want in simple uncrowded cases. Much faster, but might be less accurate. 
-<<<<<<< HEAD
-show_realtime_results = false
-=======
+
 device = 'auto' # 'auto', 'CPU', 'CUDA', 'MPS', 'ROCM'
 backend = 'auto' # 'auto', 'openvino', 'onnxruntime', 'opencv'
 
-display_detection = false
->>>>>>> 207e3512
+show_realtime_results = false
 overwrite_pose = false # set to false if you don't want to recalculate pose estimation when it has already been done
 output_format = 'openpose' # 'openpose', 'mmpose', 'deeplabcut', 'none' or a list of them # /!\ only 'openpose' is supported for now
 
