--- conflicted
+++ resolved
@@ -1,824 +1,818 @@
-#!/usr/bin/env python
-# -*- coding: utf-8 -*-
-
-
-'''
-###########################################################################
-## KINEMATICS PROCESSING                                                 ##
-###########################################################################
-
-    Runs OpenSim scaling and inverse kinematics
-    
-    Scaling:
-    - No need for a static trial: scaling is done on the triangulated coordinates (trc file)
-    - Remove 10% fastest frames (potential outliers)
-    - Remove frames where coordinate speed is null (person probably out of frame)
-    - Remove 40% most extreme calculated segment values (potential outliers)
-    - For each segment, scale on the mean of the remaining segment values
-    
-    Inverse Kinematics:
-    - Run on the scaled model with the same trc file
-    - Model markers follow the triangulated markers while respecting the model kinematic constraints
-    - Joint angles are computed
-
-    INPUTS:
-    - config_dict (dict): Generated from a .toml calibration file
-
-    OUTPUTS:
-    - A scaled .osim model for each person
-    - Joint angle data files (.mot) for each person
-    - Optionally, OpenSim scaling and IK setup files saved to the kinematics directory
-    - Pose2Sim and OpenSim logs saved to files
-'''
-
-
-## INIT
-import os
-import sys
-from pathlib import Path
-import numpy as np
-import pandas as pd
-from lxml import etree
-import logging
-from anytree import PreOrderIter
-
-import opensim
-
-from Pose2Sim.common import natural_sort_key, euclidean_distance, trimmed_mean, points_to_angles, read_trc, best_coords_for_measurements
-from Pose2Sim.skeletons import *
-
-
-## AUTHORSHIP INFORMATION
-__author__ = "Ivan Sun, David Pagnon"
-__copyright__ = "Copyright 2021, Pose2Sim"
-__credits__ = ["Ivan Sun", "David Pagnon"]
-__license__ = "BSD 3-Clause License"
-__version__ = "0.10.0"
-__maintainer__ = "David Pagnon"
-__email__ = "contact@david-pagnon.com"
-__status__ = "Development"
-
-
-## CONSTANTS
-angle_dict = { # lowercase!
-    # joint angles
-    'right ankle': [['RKnee', 'RAnkle', 'RBigToe', 'RHeel'], 'dorsiflexion', 90, 1],
-    'left ankle': [['LKnee', 'LAnkle', 'LBigToe', 'LHeel'], 'dorsiflexion', 90, 1],
-    'right knee': [['RAnkle', 'RKnee', 'RHip'], 'flexion', -180, 1],
-    'left knee': [['LAnkle', 'LKnee', 'LHip'], 'flexion', -180, 1],
-    'right hip': [['RKnee', 'RHip', 'Hip', 'Neck'], 'flexion', 0, -1],
-    'left hip': [['LKnee', 'LHip', 'Hip', 'Neck'], 'flexion', 0, -1],
-    # 'lumbar': [['Neck', 'Hip', 'RHip', 'LHip'], 'flexion', -180, -1],
-    # 'neck': [['Head', 'Neck', 'RShoulder', 'LShoulder'], 'flexion', -180, -1],
-    'right shoulder': [['RElbow', 'RShoulder', 'Hip', 'Neck'], 'flexion', 0, -1],
-    'left shoulder': [['LElbow', 'LShoulder', 'Hip', 'Neck'], 'flexion', 0, -1],
-    'right elbow': [['RWrist', 'RElbow', 'RShoulder'], 'flexion', 180, -1],
-    'left elbow': [['LWrist', 'LElbow', 'LShoulder'], 'flexion', 180, -1],
-    'right wrist': [['RElbow', 'RWrist', 'RIndex'], 'flexion', -180, 1],
-    'left wrist': [['LElbow', 'LIndex', 'LWrist'], 'flexion', -180, 1],
-
-    # segment angles
-    'right foot': [['RBigToe', 'RHeel'], 'horizontal', 0, -1],
-    'left foot': [['LBigToe', 'LHeel'], 'horizontal', 0, -1],
-    'right shank': [['RAnkle', 'RKnee'], 'horizontal', 0, -1],
-    'left shank': [['LAnkle', 'LKnee'], 'horizontal', 0, -1],
-    'right thigh': [['RKnee', 'RHip'], 'horizontal', 0, -1],
-    'left thigh': [['LKnee', 'LHip'], 'horizontal', 0, -1],
-    'pelvis': [['LHip', 'RHip'], 'horizontal', 0, -1],
-    'trunk': [['Neck', 'Hip'], 'horizontal', 0, -1],
-    'shoulders': [['LShoulder', 'RShoulder'], 'horizontal', 0, -1],
-    'head': [['Head', 'Neck'], 'horizontal', 0, -1],
-    'right arm': [['RElbow', 'RShoulder'], 'horizontal', 0, -1],
-    'left arm': [['LElbow', 'LShoulder'], 'horizontal', 0, -1],
-    'right forearm': [['RWrist', 'RElbow'], 'horizontal', 0, -1],
-    'left forearm': [['LWrist', 'LElbow'], 'horizontal', 0, -1],
-    'right hand': [['RIndex', 'RWrist'], 'horizontal', 0, -1],
-    'left hand': [['LIndex', 'LWrist'], 'horizontal', 0, -1]
-    }
-
-
-## FUNCTIONS
-def get_opensim_setup_dir():
-    '''
-    Locate the OpenSim setup directory within the Pose2Sim package.
-
-    INPUTS:
-    - None
-
-    OUTPUTS:
-    - Path: The path to the OpenSim setup directory.
-    '''
-    
-    pose2sim_path = Path(sys.modules['Pose2Sim'].__file__).resolve().parent
-    setup_dir = pose2sim_path / 'OpenSim_Setup'
-    return setup_dir
-
-
-def get_model_path(model_name, osim_setup_dir):
-    '''
-    Retrieve the path of the OpenSim model file.
-
-    INPUTS:
-    - model_name (str): Name of the model
-    - osim_setup_dir (Path): Path to the OpenSim setup directory.
-
-    OUTPUTS:
-    - pose_model_path: (Path) Path to the OpenSim model file.
-    '''
-
-    if model_name == 'BODY_25B':
-        pose_model_file = 'Model_Setup_Pose2Sim_Body25b.osim'
-    elif model_name == 'BODY_25':
-        pose_model_file = 'Model_Pose2Sim_Body25.osim'
-    elif model_name == 'BODY_135':
-        pose_model_file = 'Model_Pose2Sim_Body135.osim'
-    elif model_name == 'BLAZEPOSE':
-        pose_model_file = 'Model_Pose2Sim_Blazepose.osim'
-    elif model_name == 'HALPE_26':
-        pose_model_file = 'Model_Pose2Sim_Halpe26.osim'
-    elif model_name == 'HALPE_68' or model_name == 'HALPE_136':
-        pose_model_file = 'Model_Pose2Sim_Halpe68_136.osim'
-    elif model_name == 'COCO_133':
-        pose_model_file = 'Model_Pose2Sim_Coco133.osim'
-    # elif model_name == 'COCO' or model_name == 'MPII':
-    #     pose_model_file = 'Model_Pose2Sim_Coco.osim'
-    elif model_name == 'COCO_17':
-        pose_model_file = 'Model_Pose2Sim_Coco17.osim'
-    elif model_name == 'LSTM':
-        pose_model_file = 'Model_Pose2Sim_LSTM.osim'
-    else:
-        raise ValueError(f"Pose model '{model_name}' not found.")
-
-    unscaled_model_path = osim_setup_dir / pose_model_file
-
-    return unscaled_model_path
-
-
-def get_scaling_setup(model_name, osim_setup_dir):
-    '''
-    Retrieve the path of the OpenSim scaling setup file.
-
-    INPUTS:
-    - model_name (str): Name of the model
-    - osim_setup_dir (Path): Path to the OpenSim setup directory.
-
-    OUTPUTS:
-    - scaling_setup_path: (Path) Path to the OpenSim scaling setup file.
-    '''
-
-    if model_name == 'BODY_25B':
-        scaling_setup_file = 'Scaling_Setup_Pose2Sim_Body25b.xml'
-    elif model_name == 'BODY_25':
-        scaling_setup_file = 'Scaling_Setup_Pose2Sim_Body25.xml'
-    elif model_name == 'BODY_135':
-        scaling_setup_file = 'Scaling_Setup_Pose2Sim_Body135.xml'
-    elif model_name == 'BLAZEPOSE':
-        scaling_setup_file = 'Scaling_Setup_Pose2Sim_Blazepose.xml'
-    elif model_name == 'HALPE_26':
-        scaling_setup_file = 'Scaling_Setup_Pose2Sim_Halpe26.xml'
-    elif model_name == 'HALPE_68' or model_name == 'HALPE_136':
-        scaling_setup_file = 'Scaling_Setup_Pose2Sim_Halpe68_136.xml'
-    elif model_name == 'COCO_133':
-        scaling_setup_file = 'Scaling_Setup_Pose2Sim_Coco133.xml'
-    # elif model_name == 'COCO' or model_name == 'MPII':
-    #     scaling_setup_file = 'Scaling_Setup_Pose2Sim_Coco.xml'
-    elif model_name == 'COCO_17':
-        scaling_setup_file = 'Scaling_Setup_Pose2Sim_Coco17.xml'
-    elif model_name == 'LSTM':
-        scaling_setup_file = 'Scaling_Setup_Pose2Sim_LSTM.xml'
-    else:
-        raise ValueError(f"Pose model '{model_name}' not found.")
-
-    scaling_setup_path = osim_setup_dir / scaling_setup_file
-
-    return scaling_setup_path
-
-
-def get_IK_Setup(model_name, osim_setup_dir):
-    '''
-    Retrieve the path of the OpenSim inverse kinematics setup file.
-
-    INPUTS:
-    - model_name (str): Name of the model
-    - osim_setup_dir (Path): Path to the OpenSim setup directory.
-
-    OUTPUTS:
-    - ik_setup_path: (Path) Path to the OpenSim IK setup file.
-    '''
-    
-    if model_name == 'BODY_25B':
-        ik_setup_file = 'IK_Setup_Pose2Sim_Body25b.xml'
-    elif model_name == 'BODY_25':
-        ik_setup_file = 'IK_Setup_Pose2Sim_Body25.xml'
-    elif model_name == 'BODY_135':
-        ik_setup_file = 'IK_Setup_Pose2Sim_Body135.xml'
-    elif model_name == 'BLAZEPOSE':
-        ik_setup_file = 'IK_Setup_Pose2Sim_Blazepose.xml'
-    elif model_name == 'HALPE_26':
-        ik_setup_file = 'IK_Setup_Pose2Sim_Halpe26.xml'
-    elif model_name == 'HALPE_68' or model_name == 'HALPE_136':
-        ik_setup_file = 'IK_Setup_Pose2Sim_Halpe68_136.xml'
-    elif model_name == 'COCO_133':
-        ik_setup_file = 'IK_Setup_Pose2Sim_Coco133.xml'
-    # elif model_name == 'COCO' or model_name == 'MPII':
-    #     ik_setup_file = 'IK_Setup_Pose2Sim_Coco.xml'
-    elif model_name == 'COCO_17':
-        ik_setup_file = 'IK_Setup_Pose2Sim_Coco17.xml'
-    elif model_name == 'LSTM':
-        ik_setup_file = 'IK_Setup_Pose2Sim_withHands_LSTM.xml'
-    else:
-        raise ValueError(f"Pose model '{model_name}' not found.")
-
-    ik_setup_path = osim_setup_dir / ik_setup_file
-    return ik_setup_path
-
-
-def get_kpt_pairs_from_tree(root_node):
-    '''
-    Get marker pairs for all parent-child relationships in the tree.
-    # Excludes the root node.
-    # Not used in the current version.
-
-    INPUTS:
-    - root_node (Node): The root node of the tree.
-
-    OUTPUTS:
-    - list: A list of name pairs for all parent-child relationships in the tree.
-    '''
-
-    pairs = []
-    for node in PreOrderIter(root_node):
-        # if node.is_root:
-        #     continue
-        for child in node.children:
-            pairs.append([node.name, child.name])
-
-    return pairs
-
-
-def get_kpt_pairs_from_scaling(scaling_root):
-    '''
-    Get all marker pairs from the scaling setup file.
-
-    INPUTS:
-    - scaling_root (Element): The root element of the scaling setup file.
-
-    OUTPUTS:
-    - pairs: A list of marker pairs.
-    '''
-
-    pairs = [pair.find('markers').text.strip().split(' ') 
-             for pair in scaling_root[0].findall(".//MarkerPair")]
-
-    return pairs
-
-
-def mean_angles(Q_coords, markers, ang_to_consider = ['right knee', 'left knee', 'right hip', 'left hip']):
-    '''
-    Compute the mean angle time series from 3D points for a given list of angles.
-
-    INPUTS:
-    - Q_coords (DataFrame): The triangulated coordinates of the markers.
-    - markers (list): The list of marker names.
-    - ang_to_consider (list): The list of angles to consider (requires angle_dict).
-
-    OUTPUTS:
-    - ang_mean: The mean angle time series.
-    '''
-
-    ang_to_consider = ['right knee', 'left knee', 'right hip', 'left hip']
-
-    angs = []
-    for ang_name in ang_to_consider:
-        ang_params = angle_dict[ang_name]
-        ang_mk = ang_params[0]
-        
-        pts_for_angles = []
-        for pt in ang_mk:
-            pts_for_angles.append(Q_coords.iloc[:,markers.index(pt)*3:markers.index(pt)*3+3])
-        ang = points_to_angles(pts_for_angles)
-
-        ang += ang_params[2]
-        ang *= ang_params[3]
-        ang = np.abs(ang)
-
-        angs.append(ang)
-
-    ang_mean = np.mean(angs, axis=0)
-
-    return ang_mean
-
-
-<<<<<<< HEAD
-=======
-def best_coords_for_measurements(Q_coords, keypoints_names, fastest_frames_to_remove_percent=0.2, close_to_zero_speed=0.2, large_hip_knee_angles=45):
-    '''
-    Compute the best coordinates for measurements, after removing:
-    - 20% fastest frames (may be outliers)
-    - frames when speed is close to zero (person is out of frame): 0.2 m/frame, or 50 px/frame
-    - frames when hip and knee angle below 45° (imprecise coordinates when person is crouching)
-    
-    INPUTS:
-    - Q_coords: pd.DataFrame. The XYZ coordinates of each marker
-    - keypoints_names: list. The list of marker names
-    - fastest_frames_to_remove_percent: float
-    - close_to_zero_speed: float (sum for all keypoints: about 50 px/frame or 0.2 m/frame)
-    - large_hip_knee_angles: int
-    - trimmed_extrema_percent
-
-    OUTPUT:
-    - Q_coords_low_speeds_low_angles: pd.DataFrame. The best coordinates for measurements
-    '''
-
-    # Add Hip column if not present
-    n_markers_init = len(keypoints_names)
-    if 'Hip' not in keypoints_names:
-        RHip_df = Q_coords.iloc[:,keypoints_names.index('RHip')*3:keypoints_names.index('RHip')*3+3]
-        LHip_df = Q_coords.iloc[:,keypoints_names.index('LHip')*3:keypoints_names.index('RHip')*3+3]
-        Hip_df = RHip_df.add(LHip_df, fill_value=0) /2
-        Hip_df.columns = [col+ str(int(Q_coords.columns[-1][1:])+1) for col in ['X','Y','Z']]
-        keypoints_names += ['Hip']
-        Q_coords = pd.concat([Q_coords, Hip_df], axis=1)
-    n_markers = len(keypoints_names)
-
-    # Using 80% slowest frames
-    sum_speeds = pd.Series(np.nansum([np.linalg.norm(Q_coords.iloc[:,kpt:kpt+3].diff(), axis=1) for kpt in range(n_markers)], axis=0))
-    sum_speeds = sum_speeds[sum_speeds>close_to_zero_speed] # Removing when speeds close to zero (out of frame)
-    if len(sum_speeds)==0:
-        raise ValueError('All frames have speed close to zero. Make sure the person is moving and correctly detected, or change close_to_zero_speed to a lower value.')
-    min_speed_indices = sum_speeds.abs().nsmallest(int(len(sum_speeds) * (1-fastest_frames_to_remove_percent))).index
-    Q_coords_low_speeds = Q_coords.iloc[min_speed_indices].reset_index(drop=True)    
-    
-    # Only keep frames with hip and knee flexion angles below 45% 
-    # (if more than 50 of them, else take 50 smallest values)
-    ang_mean = mean_angles(Q_coords_low_speeds, keypoints_names, ang_to_consider = ['right knee', 'left knee', 'right hip', 'left hip'])
-    Q_coords_low_speeds_low_angles = Q_coords_low_speeds[ang_mean < large_hip_knee_angles]
-    if len(Q_coords_low_speeds_low_angles) < 50:
-        Q_coords_low_speeds_low_angles = Q_coords_low_speeds.iloc[pd.Series(ang_mean).nsmallest(50).index]
-
-    if n_markers_init < n_markers:
-        Q_coords_low_speeds_low_angles = Q_coords_low_speeds_low_angles.iloc[:,:-3]
-
-    return Q_coords_low_speeds_low_angles
-
-
-def compute_height(Q_coords, keypoints_names, fastest_frames_to_remove_percent=0.1, close_to_zero_speed=50, large_hip_knee_angles=45, trimmed_extrema_percent=0.5):
-    '''
-    Compute the height of the person from the trc data.
-
-    INPUTS:
-    - Q_coords: pd.DataFrame. The XYZ coordinates of each marker
-    - keypoints_names: list. The list of marker names
-    - fastest_frames_to_remove_percent: float. Frames with high speed are considered as outliers
-    - close_to_zero_speed: float. Sum for all keypoints: about 50 px/frame or 0.2 m/frame
-    - large_hip_knee_angles5: float. Hip and knee angles below this value are considered as imprecise
-    - trimmed_extrema_percent: float. Proportion of the most extreme segment values to remove before calculating their mean)
-    
-    OUTPUT:
-    - height: float. The estimated height of the person
-    '''
-    
-    # Retrieve most reliable coordinates
-    Q_coords_low_speeds_low_angles = best_coords_for_measurements(Q_coords, keypoints_names, 
-                                                                  fastest_frames_to_remove_percent=fastest_frames_to_remove_percent, close_to_zero_speed=close_to_zero_speed, large_hip_knee_angles=large_hip_knee_angles)
-    Q_coords_low_speeds_low_angles.columns = np.array([[m]*3 for m in keypoints_names]).flatten()
-
-    # Add MidShoulder column
-    df_MidShoulder = pd.DataFrame((Q_coords_low_speeds_low_angles['RShoulder'].values + Q_coords_low_speeds_low_angles['LShoulder'].values) /2)
-    df_MidShoulder.columns = ['MidShoulder']*3
-    Q_coords_low_speeds_low_angles = pd.concat((Q_coords_low_speeds_low_angles.reset_index(drop=True), df_MidShoulder), axis=1)
-
-    # Automatically compute the height of the person
-    pairs_up_to_shoulders = [['RHeel', 'RAnkle'], ['RAnkle', 'RKnee'], ['RKnee', 'RHip'], ['RHip', 'RShoulder'],
-                            ['LHeel', 'LAnkle'], ['LAnkle', 'LKnee'], ['LKnee', 'LHip'], ['LHip', 'LShoulder']]
-    try:
-        rfoot, rshank, rfemur, rback, lfoot, lshank, lfemur, lback = [euclidean_distance(Q_coords_low_speeds_low_angles[pair[0]],Q_coords_low_speeds_low_angles[pair[1]]) for pair in pairs_up_to_shoulders]
-    except:
-        raise ValueError('At least one of the following markers is missing for computing the height of the person:\
-                         RHeel, RAnkle, RKnee, RHip, RShoulder, LHeel, LAnkle, LKnee, LHip, LShoulder.\
-                         Make sure that the person is entirely visible, or use a calibration file instead, or set "to_meters=false".')
-    if 'Head' in keypoints_names:
-        head = euclidean_distance(Q_coords_low_speeds_low_angles['MidShoulder'], Q_coords_low_speeds_low_angles['Head'])
-    else:
-        head = euclidean_distance(Q_coords_low_speeds_low_angles['MidShoulder'], Q_coords_low_speeds_low_angles['Nose'])*1.33
-    heights = (rfoot + lfoot)/2 + (rshank + lshank)/2 + (rfemur + lfemur)/2 + (rback + lback)/2 + head
-    
-    # Remove the 20% most extreme values
-    height = trimmed_mean(heights, trimmed_extrema_percent=trimmed_extrema_percent)
-
-    return height
-
-
->>>>>>> 8f052497
-def dict_segment_marker_pairs(scaling_root, right_left_symmetry=True):
-    '''
-    Get a dictionary of segment names and their corresponding marker pairs.
-
-    INPUTS:
-    - scaling_root (Element): The root element of the scaling setup file.
-    - right_left_symmetry (bool): Whether to consider right and left side of equal size.
-
-    OUTPUTS:
-    - segment_markers_dict: A dictionary of segment names and their corresponding marker pairs.
-    '''
-
-    segment_markers_dict = {}
-    for measurement in scaling_root.findall(".//Measurement"):
-        # Collect all marker pairs for this measurement
-        marker_pairs = [pair.find('markers').text.strip().split() for pair in measurement.findall(".//MarkerPair")]
-
-        # Collect all body scales for this measurement
-        for body_scale in measurement.findall(".//BodyScale"):
-            body_name = body_scale.get('name')
-            axes = body_scale.find('axes').text.strip().split()
-            for axis in axes:
-                body_name_axis = f"{body_name}_{axis}"
-                if right_left_symmetry:
-                    segment_markers_dict.setdefault(body_name_axis, []).extend(marker_pairs)
-                else:
-                    if body_name.endswith('_r'):
-                        marker_pairs_r = [pair for pair in marker_pairs if any([pair[0].upper().startswith('R'), pair[1].upper().startswith('R')])]
-                        segment_markers_dict.setdefault(body_name_axis, []).extend(marker_pairs_r)
-                    elif body_name.endswith('_l'):
-                        marker_pairs_l = [pair for pair in marker_pairs if any([pair[0].upper().startswith('L'), pair[1].upper().startswith('L')])]
-                        segment_markers_dict.setdefault(body_name_axis, []).extend(marker_pairs_l)
-                    else:
-                        segment_markers_dict.setdefault(body_name_axis, []).extend(marker_pairs)
-
-    return segment_markers_dict
-
-
-def dict_segment_ratio(scaling_root, unscaled_model, Q_coords_scaling, markers, trimmed_extrema_percent=0.5, right_left_symmetry=True):
-    '''
-    Calculate the ratios between the size of the actual segment and the size of the model segment.
-    X, Y, and Z ratios are calculated separately if the original scaling setup file asks for it.
-
-    INPUTS:
-    - scaling_root (Element): The root element of the scaling setup file.
-    - unscaled_model (Model): The original OpenSim model before scaling.
-    - Q_coords_scaling (DataFrame): The triangulated coordinates of the markers.
-    - markers (list): The list of marker names.
-    - trimmed_extrema_percent (float): The proportion of the most extreme segment values to remove before calculating their mean.
-    - right_left_symmetry (bool): Whether to consider right and left side of equal size.
-
-    OUTPUTS:
-    - segment_ratio_dict: A dictionary of segment names and their corresponding X, Y, and Z ratios.
-    '''
-
-    # segment_pairs = get_kpt_pairs_from_tree(eval(model_name))
-    segment_pairs = get_kpt_pairs_from_scaling(scaling_root)
-
-    # Get median segment lengths from Q_coords_scaling. Trimmed mean works better than mean or median
-    trc_segment_lengths = np.array([euclidean_distance(Q_coords_scaling.iloc[:,markers.index(pt1)*3:markers.index(pt1)*3+3], 
-                        Q_coords_scaling.iloc[:,markers.index(pt2)*3:markers.index(pt2)*3+3]) 
-                        for (pt1,pt2) in segment_pairs])
-    # trc_segment_lengths = np.median(trc_segment_lengths, axis=1)
-    # trc_segment_lengths = np.mean(trc_segment_lengths, axis=1)
-    trc_segment_lengths = np.array([trimmed_mean(arr, trimmed_extrema_percent=trimmed_extrema_percent) for arr in trc_segment_lengths])
-
-    # Get model segment lengths
-    model_markers = [marker for marker in markers if marker in [m.getName() for m in unscaled_model.getMarkerSet()]]
-    model_markers_locs = [unscaled_model.getMarkerSet().get(marker).getLocationInGround(unscaled_model.getWorkingState()).to_numpy() for marker in model_markers]
-    model_segment_lengths = np.array([euclidean_distance(model_markers_locs[model_markers.index(pt1)], 
-                                                model_markers_locs[model_markers.index(pt2)]) 
-                                                for (pt1,pt2) in segment_pairs])
-    
-    # Calculate ratio for each segment
-    segment_ratios = trc_segment_lengths / model_segment_lengths
-    segment_markers_dict = dict_segment_marker_pairs(scaling_root, right_left_symmetry=right_left_symmetry)
-    segment_ratio_dict_temp = segment_markers_dict.copy()
-    segment_ratio_dict_temp.update({key: np.mean([segment_ratios[segment_pairs.index(k)] 
-                                            for k in segment_markers_dict[key]]) 
-                                for key in segment_markers_dict.keys()})
-    # Merge X, Y, Z ratios into single key
-    segment_ratio_dict={}
-    xyz_keys = list(set([key[:-2] for key in segment_ratio_dict_temp.keys()]))
-    for key in xyz_keys:
-        segment_ratio_dict[key] = [segment_ratio_dict_temp[key+'_X'], segment_ratio_dict_temp[key+'_Y'], segment_ratio_dict_temp[key+'_Z']]
-    
-    return segment_ratio_dict
-
-
-def deactivate_measurements(scaling_root):
-    '''
-    Deactivate all scalings based on marker positions (called 'measurements' in OpenSim) in the scaling setup file.
-    (will use scaling based on segment sizes instead (called 'manual' in OpenSim))
-
-    INPUTS:
-    - scaling_root (Element): The root element of the scaling setup file.
-
-    OUTPUTS:
-    - scaling_root with deactivated measurements.
-    '''
-    
-    measurement_set = scaling_root.find(".//MeasurementSet/objects")
-    for measurement in measurement_set.findall('Measurement'):
-            apply_elem = measurement.find('apply')
-            apply_elem.text = 'false'
-
-
-def update_scale_values(scaling_root, segment_ratio_dict):
-    '''
-    Remove previous scaling values ('manual') and 
-    add new scaling values based on calculated segment ratios.
-
-    INPUTS:
-    - scaling_root (Element): The root element of the scaling setup file.
-    - segment_ratio_dict (dict): A dictionary of segment names and their corresponding X, Y, and Z ratios.
-
-    OUTPUTS:
-    - scaling_root with updated scaling values.
-    '''
-    
-    # Get the ScaleSet/objects element
-    scale_set = scaling_root.find(".//ScaleSet/objects")
-
-    # Remove all existing Scale elements
-    for scale in scale_set.findall('Scale'):
-        scale_set.remove(scale)
-
-    # Add new Scale elements based on scale_dict
-    for segment, scales in segment_ratio_dict.items():
-        new_scale = etree.Element('Scale')
-        # scales
-        scales_elem = etree.SubElement(new_scale, 'scales')
-        scales_elem.text = ' '.join(map(str, scales))
-        # segment name
-        segment_elem = etree.SubElement(new_scale, 'segment')
-        segment_elem.text = segment
-        # apply True
-        apply_elem = etree.SubElement(new_scale, 'apply')
-        apply_elem.text = 'true'
-
-        scale_set.append(new_scale)
-        
-
-def perform_scaling(trc_file, kinematics_dir, osim_setup_dir, model_name, right_left_symmetry=True, subject_height=1.75, subject_mass=70, 
-                    remove_scaling_setup=True, fastest_frames_to_remove_percent=0.1,close_to_zero_speed_m=0.2, large_hip_knee_angles=45, trimmed_extrema_percent=0.5):
-    '''
-    Perform model scaling based on the (not necessarily static) TRC file:
-    - Remove 10% fastest frames (potential outliers)
-    - Remove frames where coordinate speed is null (person probably out of frame)
-    - Remove 40% most extreme calculated segment values (potential outliers)
-    - For each segment, scale on the mean of the remaining segment values
-    
-    INPUTS:
-    - trc_file (Path): The path to the TRC file.
-    - kinematics_dir (Path): The directory where the kinematics files are saved.
-    - osim_setup_dir (Path): The directory where the OpenSim setup and model files are stored.
-    - model_name (str): The name of the model.
-    - right_left_symmetry (bool): Whether to consider right and left side of equal size.
-    - subject_height (float): The height of the subject.
-    - subject_mass (float): The mass of the subject.
-    - remove_scaling_setup (bool): Whether to remove the scaling setup file after scaling.
-    - fastest_frames_to_remove_percent (float): Fasters frames may be outliers
-    - large_hip_knee_angles (float): Imprecise coordinates when person is crouching
-    - trimmed_extrema_percent (float): Proportion of the most extreme segment values to remove before calculating their mean
-    
-    OUTPUTS:
-    - A scaled OpenSim model file.
-    '''
-
-    try:
-        # Load model
-        opensim.ModelVisualizer.addDirToGeometrySearchPaths(str(osim_setup_dir / 'Geometry'))
-        unscaled_model_path = get_model_path(model_name, osim_setup_dir)
-        if not unscaled_model_path:
-            raise ValueError(f"Unscaled OpenSim model not found at: {unscaled_model_path}")
-        unscaled_model = opensim.Model(str(unscaled_model_path))
-        unscaled_model.initSystem()
-        scaled_model_path = (kinematics_dir / (trc_file.stem + '.osim')).resolve()
-
-        # Load scaling setup
-        scaling_path = get_scaling_setup(model_name, osim_setup_dir)
-        scaling_tree = etree.parse(scaling_path)
-        scaling_root = scaling_tree.getroot()
-        scaling_path_temp = str(kinematics_dir / (trc_file.stem + '_scaling_setup.xml'))
-        
-        # Remove fastest frames, frames with null speed, and frames with large hip and knee angles
-        Q_coords, _, _, markers, _ = read_trc(trc_file)
-        Q_coords_low_speeds_low_angles = best_coords_for_measurements(Q_coords, markers, fastest_frames_to_remove_percent=fastest_frames_to_remove_percent, large_hip_knee_angles=large_hip_knee_angles, close_to_zero_speed=close_to_zero_speed_m)
-
-        if Q_coords_low_speeds_low_angles.size == 0:
-            logging.warning(f"\nNo frames left after removing fastest frames, frames with null speed, and frames with large hip and knee angles for {trc_file}. The person may be static, or crouched, or incorrectly detected.")
-            logging.warning(f"Running with fastest_frames_to_remove_percent=0, close_to_zero_speed_m=0, large_hip_knee_angles=0, trimmed_extrema_percent=0. You can edit these parameters in your Config.toml file.\n")
-            Q_coords_low_speeds_low_angles = Q_coords
-
-        # Get manual scale values (mean from remaining frames after trimming the 20% most extreme values)
-        segment_ratio_dict = dict_segment_ratio(scaling_root, unscaled_model, Q_coords_low_speeds_low_angles, markers, 
-                                                trimmed_extrema_percent=trimmed_extrema_percent, right_left_symmetry=right_left_symmetry)
-
-        # Update scaling setup file
-        scaling_root[0].find('mass').text = str(subject_mass)
-        scaling_root[0].find('height').text = str(subject_height)
-        scaling_root[0].find('GenericModelMaker').find('model_file').text = str(unscaled_model_path)
-        scaling_root[0].find(".//scaling_order").text = ' manualScale measurements'
-        deactivate_measurements(scaling_root)
-        update_scale_values(scaling_root, segment_ratio_dict)
-        for mk_f in scaling_root[0].findall(".//marker_file"): mk_f.text = "Unassigned"
-        scaling_root[0].find('ModelScaler').find('output_model_file').text = str(scaled_model_path)
-
-        etree.indent(scaling_tree, space='\t', level=0)
-        scaling_tree.write(scaling_path_temp, pretty_print=True, xml_declaration=True, encoding='utf-8')
-    
-        # Run scaling
-        opensim.ScaleTool(scaling_path_temp).run()
-
-        # Remove scaling setup
-        if remove_scaling_setup:
-            Path(scaling_path_temp).unlink()
-
-    except Exception as e:
-        logging.error(f"Error during scaling for {trc_file}: {e}\.")
-        raise
-
-
-def perform_IK(trc_file, kinematics_dir, osim_setup_dir, model_name, remove_IK_setup=True):
-    '''
-    Perform inverse kinematics based on a TRC file and a scaled OpenSim model:
-    - Model markers follow the triangulated markers while respecting the model kinematic constraints
-    - Joint angles are computed
-
-    INPUTS:
-    - trc_file (Path): The path to the TRC file.
-    - kinematics_dir (Path): The directory where the kinematics files are saved.
-    - osim_setup_dir (Path): The directory where the OpenSim setup and model files are stored.
-    - model_name (str): The name of the model.
-    - remove_IK_setup (bool): Whether to remove the IK setup file after running IK.
-
-    OUTPUTS:
-    - A joint angle data file (.mot).
-    '''
-
-    try:
-        # Retrieve data
-        ik_path = get_IK_Setup(model_name, osim_setup_dir)
-        ik_path_temp =  str(kinematics_dir / (trc_file.stem + '_ik_setup.xml'))
-        scaled_model_path = (kinematics_dir / (trc_file.stem + '.osim')).resolve()
-        output_motion_file = Path(kinematics_dir, trc_file.stem + '.mot').resolve()
-        if not trc_file.exists():
-            raise FileNotFoundError(f"TRC file does not exist: {trc_file}")
-        _, _, time_col, _, _ = read_trc(trc_file)
-        start_time, end_time = time_col.iloc[0], time_col.iloc[-1]
-
-        # Update IK setup file
-        ik_tree = etree.parse(ik_path)
-        ik_root = ik_tree.getroot()
-        ik_root.find('.//model_file').text = str(scaled_model_path)
-        ik_root.find('.//time_range').text = f'{start_time} {end_time}'
-        ik_root.find('.//output_motion_file').text = str(output_motion_file)
-        ik_root.find('.//marker_file').text = str(trc_file.resolve())
-        ik_tree.write(ik_path_temp)
-
-        # Run IK
-        opensim.InverseKinematicsTool(str(ik_path_temp)).run()
-
-        # Remove IK setup
-        if remove_IK_setup:
-            Path(ik_path_temp).unlink()
-
-    except Exception as e:
-        logging.error(f"Error during IK for {trc_file}: {e}")
-        raise
-
-
-def kinematics_all(config_dict):
-    '''
-    Runs OpenSim scaling and inverse kinematics
-    
-    Scaling:
-    - No need for a static trial: scaling is done on the triangulated coordinates (trc file)
-    - Remove 10% fastest frames (potential outliers)
-    - Remove frames where coordinate speed is null (person probably out of frame)
-    - Remove 40% most extreme calculated segment values (potential outliers)
-    - For each segment, scale on the mean of the remaining segment values
-    
-    Inverse Kinematics:
-    - Run on the scaled model with the same trc file
-    - Model markers follow the triangulated markers while respecting the model kinematic constraints
-    - Joint angles are computed
-
-    INPUTS:
-    - config_dict (dict): Generated from a .toml calibration file
-
-    OUTPUTS:
-    - A scaled .osim model for each person
-    - Joint angle data files (.mot) for each person
-    - Optionally, OpenSim scaling and IK setup files saved to the kinematics directory
-    - Pose2Sim and OpenSim logs saved to files
-    '''
-
-    print(config_dict, '\n\n\n\n\n')
-
-
-    # Read config_dict
-    project_dir = config_dict.get('project').get('project_dir')
-    # if batch
-    session_dir = Path(project_dir) / '..'
-    # if single trial
-    session_dir = session_dir if 'Config.toml' in os.listdir(session_dir) else os.getcwd()
-    use_augmentation = config_dict.get('kinematics').get('use_augmentation')
-    if use_augmentation: 
-        model_name = 'LSTM'
-    else: 
-        model_name = config_dict.get('pose').get('pose_model').upper()
-        if model_name.upper() == 'BODY_WITH_FEET': model_name = 'HALPE_26'
-        elif model_name.upper() == 'WHOLE_BODY': model_name = 'COCO_133'
-        elif model_name.upper() == 'BODY': model_name = 'COCO_17'
-        else:
-            raise ValueError(f"Invalid model_type: {model_name}. Must be 'BODY_WITH_FEET', 'WHOLE_BODY', 'BODY', 'HALPE_26', 'COCO_133', or 'COCO_17'. Use another network (MMPose, DeepLabCut, OpenPose, AlphaPose, BlazePose...) and convert the output files if you need another model. See documentation.")
-
-    right_left_symmetry = config_dict.get('kinematics').get('right_left_symmetry')
-    subject_height = config_dict.get('project').get('participant_height')
-    subject_mass = config_dict.get('project').get('participant_mass')
-
-    fastest_frames_to_remove_percent = config_dict.get('markerAugmentation').get('fastest_frames_to_remove_percent')
-    large_hip_knee_angles = config_dict.get('markerAugmentation').get('large_hip_knee_angles')
-    trimmed_extrema_percent = config_dict.get('markerAugmentation').get('trimmed_extrema_percent')
-    close_to_zero_speed_m = config_dict.get('markerAugmentation').get('close_to_zero_speed_m')
-
-    remove_scaling_setup = config_dict.get('kinematics').get('remove_individual_scaling_setup')
-    remove_IK_setup = config_dict.get('kinematics').get('remove_individual_IK_setup')
-
-
-    pose3d_dir = Path(project_dir) / 'pose-3d'
-    kinematics_dir = Path(project_dir) / 'kinematics'
-    kinematics_dir.mkdir(parents=True, exist_ok=True)
-    osim_setup_dir = get_opensim_setup_dir()
-    
-    # OpenSim logs saved to a different file
-    opensim_logs_file = kinematics_dir / 'opensim_logs.txt'
-    opensim.Logger.setLevelString('Info')
-    opensim.Logger.removeFileSink()
-    opensim.Logger.addFileSink(str(opensim_logs_file))
-
-    # Find all trc files
-    trc_files = []
-    if use_augmentation:
-        trc_files = [f for f in pose3d_dir.glob('*.trc') if '_LSTM' in f.name]
-        if len(trc_files) == 0:
-            model_name = config_dict.get('pose').get('pose_model').upper()
-            logging.warning("No LSTM trc files found. Using non augmented trc files instead.")
-    if len(trc_files) == 0: # filtered files by default
-        trc_files = [f for f in pose3d_dir.glob('*.trc') if '_LSTM' not in f.name and '_filt' in f.name and '_scaling' not in f.name]
-    if len(trc_files) == 0: 
-        trc_files = [f for f in pose3d_dir.glob('*.trc') if '_LSTM' not in f.name and '_scaling' not in f.name]
-    if len(trc_files) == 0:
-        raise ValueError(f'No trc files found in {pose3d_dir}.')
-    sorted(trc_files, key=natural_sort_key)
-
-    # Get subject heights and masses
-    if subject_height is None or subject_height == 0:
-        subject_height = [1.75] * len(trc_files)
-        logging.warning("No subject height found in Config.toml. Using default height of 1.75m.")
-    elif subject_height == 'auto'.lower():
-        subject_height = []
-        for trc_file in trc_files:
-            try:
-                Q_coords, _, _, markers, _ = read_trc(trc_file)
-                Q_coords = Q_coords.loc[:, ~Q_coords.columns.str.startswith('Unnamed')] # remove unnamed columns
-                markers = [m.strip() for m in markers if m.strip()] # remove last \n character
-
-                # Compute height
-                height = compute_height(
-                    Q_coords,
-                    markers,
-                    fastest_frames_to_remove_percent=fastest_frames_to_remove_percent,
-                    close_to_zero_speed=close_to_zero_speed,
-                    large_hip_knee_angles=large_hip_knee_angles,
-                    trimmed_extrema_percent=trimmed_extrema_percent
-                )
-                logging.info(f"Subject height automatically calculated for {os.path.basename(trc_file)}: {height} m")
-                subject_height.append(height)
-            except Exception as e:
-                subject_height.append(1.75)
-                logging.warning(f"Could not compute height from {os.path.basename(trc_file)}. Error: {str(e)}. Using default height of 1.75m.")
-    elif not type(subject_height) == list: # int or float
-        subject_height = [subject_height]
-    elif len(subject_height) < len(trc_files):
-        logging.warning("Number of subject heights does not match number of TRC files. Missing heights are set to 1.75m.")
-        subject_height += [1.75] * (len(trc_files) - len(subject_height))
-
-    if subject_mass is None or subject_mass == 0:
-        subject_mass = [70] * len(trc_files)
-        logging.warning("No subject mass found in Config.toml. Using default mass of 70kg.")
-    elif not type(subject_mass) == list:
-        subject_mass = [subject_mass]
-    elif len(subject_mass) < len(trc_files):
-        logging.warning("Number of subject masses does not match number of TRC files. Missing masses are set to 70kg.\n")
-        subject_mass += [70] * (len(trc_files) - len(subject_mass))
-
-    # Perform scaling and IK for each trc file
-    for p, trc_file in enumerate(trc_files):
-        logging.info(f"Processing TRC file: {trc_file.resolve()}")
-
-        logging.info("\nScaling...")
-        perform_scaling(trc_file, kinematics_dir, osim_setup_dir, model_name, right_left_symmetry=right_left_symmetry, subject_height=subject_height[p], subject_mass=subject_mass[p], 
-                        remove_scaling_setup=remove_scaling_setup, fastest_frames_to_remove_percent=fastest_frames_to_remove_percent, large_hip_knee_angles=large_hip_knee_angles, trimmed_extrema_percent=trimmed_extrema_percent,close_to_zero_speed_m=close_to_zero_speed_m)
-        logging.info(f"\tDone. OpenSim logs saved to {opensim_logs_file.resolve()}.")
-        logging.info(f"\tScaled model saved to {(kinematics_dir / (trc_file.stem + '_scaled.osim')).resolve()}")
-        
-        logging.info("\nInverse Kinematics...")
-        perform_IK(trc_file, kinematics_dir, osim_setup_dir, model_name, remove_IK_setup=remove_IK_setup)
-        logging.info(f"\tDone. OpenSim logs saved to {opensim_logs_file.resolve()}.")
+#!/usr/bin/env python
+# -*- coding: utf-8 -*-
+
+
+'''
+###########################################################################
+## KINEMATICS PROCESSING                                                 ##
+###########################################################################
+
+    Runs OpenSim scaling and inverse kinematics
+    
+    Scaling:
+    - No need for a static trial: scaling is done on the triangulated coordinates (trc file)
+    - Remove 10% fastest frames (potential outliers)
+    - Remove frames where coordinate speed is null (person probably out of frame)
+    - Remove 40% most extreme calculated segment values (potential outliers)
+    - For each segment, scale on the mean of the remaining segment values
+    
+    Inverse Kinematics:
+    - Run on the scaled model with the same trc file
+    - Model markers follow the triangulated markers while respecting the model kinematic constraints
+    - Joint angles are computed
+
+    INPUTS:
+    - config_dict (dict): Generated from a .toml calibration file
+
+    OUTPUTS:
+    - A scaled .osim model for each person
+    - Joint angle data files (.mot) for each person
+    - Optionally, OpenSim scaling and IK setup files saved to the kinematics directory
+    - Pose2Sim and OpenSim logs saved to files
+'''
+
+
+## INIT
+import os
+import sys
+from pathlib import Path
+import numpy as np
+import pandas as pd
+from lxml import etree
+import logging
+from anytree import PreOrderIter
+
+import opensim
+
+from Pose2Sim.common import natural_sort_key, euclidean_distance, trimmed_mean, points_to_angles, read_trc, best_coords_for_measurements
+from Pose2Sim.skeletons import *
+
+
+## AUTHORSHIP INFORMATION
+__author__ = "Ivan Sun, David Pagnon"
+__copyright__ = "Copyright 2021, Pose2Sim"
+__credits__ = ["Ivan Sun", "David Pagnon"]
+__license__ = "BSD 3-Clause License"
+__version__ = "0.10.0"
+__maintainer__ = "David Pagnon"
+__email__ = "contact@david-pagnon.com"
+__status__ = "Development"
+
+
+## CONSTANTS
+angle_dict = { # lowercase!
+    # joint angles
+    'right ankle': [['RKnee', 'RAnkle', 'RBigToe', 'RHeel'], 'dorsiflexion', 90, 1],
+    'left ankle': [['LKnee', 'LAnkle', 'LBigToe', 'LHeel'], 'dorsiflexion', 90, 1],
+    'right knee': [['RAnkle', 'RKnee', 'RHip'], 'flexion', -180, 1],
+    'left knee': [['LAnkle', 'LKnee', 'LHip'], 'flexion', -180, 1],
+    'right hip': [['RKnee', 'RHip', 'Hip', 'Neck'], 'flexion', 0, -1],
+    'left hip': [['LKnee', 'LHip', 'Hip', 'Neck'], 'flexion', 0, -1],
+    # 'lumbar': [['Neck', 'Hip', 'RHip', 'LHip'], 'flexion', -180, -1],
+    # 'neck': [['Head', 'Neck', 'RShoulder', 'LShoulder'], 'flexion', -180, -1],
+    'right shoulder': [['RElbow', 'RShoulder', 'Hip', 'Neck'], 'flexion', 0, -1],
+    'left shoulder': [['LElbow', 'LShoulder', 'Hip', 'Neck'], 'flexion', 0, -1],
+    'right elbow': [['RWrist', 'RElbow', 'RShoulder'], 'flexion', 180, -1],
+    'left elbow': [['LWrist', 'LElbow', 'LShoulder'], 'flexion', 180, -1],
+    'right wrist': [['RElbow', 'RWrist', 'RIndex'], 'flexion', -180, 1],
+    'left wrist': [['LElbow', 'LIndex', 'LWrist'], 'flexion', -180, 1],
+
+    # segment angles
+    'right foot': [['RBigToe', 'RHeel'], 'horizontal', 0, -1],
+    'left foot': [['LBigToe', 'LHeel'], 'horizontal', 0, -1],
+    'right shank': [['RAnkle', 'RKnee'], 'horizontal', 0, -1],
+    'left shank': [['LAnkle', 'LKnee'], 'horizontal', 0, -1],
+    'right thigh': [['RKnee', 'RHip'], 'horizontal', 0, -1],
+    'left thigh': [['LKnee', 'LHip'], 'horizontal', 0, -1],
+    'pelvis': [['LHip', 'RHip'], 'horizontal', 0, -1],
+    'trunk': [['Neck', 'Hip'], 'horizontal', 0, -1],
+    'shoulders': [['LShoulder', 'RShoulder'], 'horizontal', 0, -1],
+    'head': [['Head', 'Neck'], 'horizontal', 0, -1],
+    'right arm': [['RElbow', 'RShoulder'], 'horizontal', 0, -1],
+    'left arm': [['LElbow', 'LShoulder'], 'horizontal', 0, -1],
+    'right forearm': [['RWrist', 'RElbow'], 'horizontal', 0, -1],
+    'left forearm': [['LWrist', 'LElbow'], 'horizontal', 0, -1],
+    'right hand': [['RIndex', 'RWrist'], 'horizontal', 0, -1],
+    'left hand': [['LIndex', 'LWrist'], 'horizontal', 0, -1]
+    }
+
+
+## FUNCTIONS
+def get_opensim_setup_dir():
+    '''
+    Locate the OpenSim setup directory within the Pose2Sim package.
+
+    INPUTS:
+    - None
+
+    OUTPUTS:
+    - Path: The path to the OpenSim setup directory.
+    '''
+    
+    pose2sim_path = Path(sys.modules['Pose2Sim'].__file__).resolve().parent
+    setup_dir = pose2sim_path / 'OpenSim_Setup'
+    return setup_dir
+
+
+def get_model_path(model_name, osim_setup_dir):
+    '''
+    Retrieve the path of the OpenSim model file.
+
+    INPUTS:
+    - model_name (str): Name of the model
+    - osim_setup_dir (Path): Path to the OpenSim setup directory.
+
+    OUTPUTS:
+    - pose_model_path: (Path) Path to the OpenSim model file.
+    '''
+
+    if model_name == 'BODY_25B':
+        pose_model_file = 'Model_Setup_Pose2Sim_Body25b.osim'
+    elif model_name == 'BODY_25':
+        pose_model_file = 'Model_Pose2Sim_Body25.osim'
+    elif model_name == 'BODY_135':
+        pose_model_file = 'Model_Pose2Sim_Body135.osim'
+    elif model_name == 'BLAZEPOSE':
+        pose_model_file = 'Model_Pose2Sim_Blazepose.osim'
+    elif model_name == 'HALPE_26':
+        pose_model_file = 'Model_Pose2Sim_Halpe26.osim'
+    elif model_name == 'HALPE_68' or model_name == 'HALPE_136':
+        pose_model_file = 'Model_Pose2Sim_Halpe68_136.osim'
+    elif model_name == 'COCO_133':
+        pose_model_file = 'Model_Pose2Sim_Coco133.osim'
+    # elif model_name == 'COCO' or model_name == 'MPII':
+    #     pose_model_file = 'Model_Pose2Sim_Coco.osim'
+    elif model_name == 'COCO_17':
+        pose_model_file = 'Model_Pose2Sim_Coco17.osim'
+    elif model_name == 'LSTM':
+        pose_model_file = 'Model_Pose2Sim_LSTM.osim'
+    else:
+        raise ValueError(f"Pose model '{model_name}' not found.")
+
+    unscaled_model_path = osim_setup_dir / pose_model_file
+
+    return unscaled_model_path
+
+
+def get_scaling_setup(model_name, osim_setup_dir):
+    '''
+    Retrieve the path of the OpenSim scaling setup file.
+
+    INPUTS:
+    - model_name (str): Name of the model
+    - osim_setup_dir (Path): Path to the OpenSim setup directory.
+
+    OUTPUTS:
+    - scaling_setup_path: (Path) Path to the OpenSim scaling setup file.
+    '''
+
+    if model_name == 'BODY_25B':
+        scaling_setup_file = 'Scaling_Setup_Pose2Sim_Body25b.xml'
+    elif model_name == 'BODY_25':
+        scaling_setup_file = 'Scaling_Setup_Pose2Sim_Body25.xml'
+    elif model_name == 'BODY_135':
+        scaling_setup_file = 'Scaling_Setup_Pose2Sim_Body135.xml'
+    elif model_name == 'BLAZEPOSE':
+        scaling_setup_file = 'Scaling_Setup_Pose2Sim_Blazepose.xml'
+    elif model_name == 'HALPE_26':
+        scaling_setup_file = 'Scaling_Setup_Pose2Sim_Halpe26.xml'
+    elif model_name == 'HALPE_68' or model_name == 'HALPE_136':
+        scaling_setup_file = 'Scaling_Setup_Pose2Sim_Halpe68_136.xml'
+    elif model_name == 'COCO_133':
+        scaling_setup_file = 'Scaling_Setup_Pose2Sim_Coco133.xml'
+    # elif model_name == 'COCO' or model_name == 'MPII':
+    #     scaling_setup_file = 'Scaling_Setup_Pose2Sim_Coco.xml'
+    elif model_name == 'COCO_17':
+        scaling_setup_file = 'Scaling_Setup_Pose2Sim_Coco17.xml'
+    elif model_name == 'LSTM':
+        scaling_setup_file = 'Scaling_Setup_Pose2Sim_LSTM.xml'
+    else:
+        raise ValueError(f"Pose model '{model_name}' not found.")
+
+    scaling_setup_path = osim_setup_dir / scaling_setup_file
+
+    return scaling_setup_path
+
+
+def get_IK_Setup(model_name, osim_setup_dir):
+    '''
+    Retrieve the path of the OpenSim inverse kinematics setup file.
+
+    INPUTS:
+    - model_name (str): Name of the model
+    - osim_setup_dir (Path): Path to the OpenSim setup directory.
+
+    OUTPUTS:
+    - ik_setup_path: (Path) Path to the OpenSim IK setup file.
+    '''
+    
+    if model_name == 'BODY_25B':
+        ik_setup_file = 'IK_Setup_Pose2Sim_Body25b.xml'
+    elif model_name == 'BODY_25':
+        ik_setup_file = 'IK_Setup_Pose2Sim_Body25.xml'
+    elif model_name == 'BODY_135':
+        ik_setup_file = 'IK_Setup_Pose2Sim_Body135.xml'
+    elif model_name == 'BLAZEPOSE':
+        ik_setup_file = 'IK_Setup_Pose2Sim_Blazepose.xml'
+    elif model_name == 'HALPE_26':
+        ik_setup_file = 'IK_Setup_Pose2Sim_Halpe26.xml'
+    elif model_name == 'HALPE_68' or model_name == 'HALPE_136':
+        ik_setup_file = 'IK_Setup_Pose2Sim_Halpe68_136.xml'
+    elif model_name == 'COCO_133':
+        ik_setup_file = 'IK_Setup_Pose2Sim_Coco133.xml'
+    # elif model_name == 'COCO' or model_name == 'MPII':
+    #     ik_setup_file = 'IK_Setup_Pose2Sim_Coco.xml'
+    elif model_name == 'COCO_17':
+        ik_setup_file = 'IK_Setup_Pose2Sim_Coco17.xml'
+    elif model_name == 'LSTM':
+        ik_setup_file = 'IK_Setup_Pose2Sim_withHands_LSTM.xml'
+    else:
+        raise ValueError(f"Pose model '{model_name}' not found.")
+
+    ik_setup_path = osim_setup_dir / ik_setup_file
+    return ik_setup_path
+
+
+def get_kpt_pairs_from_tree(root_node):
+    '''
+    Get marker pairs for all parent-child relationships in the tree.
+    # Excludes the root node.
+    # Not used in the current version.
+
+    INPUTS:
+    - root_node (Node): The root node of the tree.
+
+    OUTPUTS:
+    - list: A list of name pairs for all parent-child relationships in the tree.
+    '''
+
+    pairs = []
+    for node in PreOrderIter(root_node):
+        # if node.is_root:
+        #     continue
+        for child in node.children:
+            pairs.append([node.name, child.name])
+
+    return pairs
+
+
+def get_kpt_pairs_from_scaling(scaling_root):
+    '''
+    Get all marker pairs from the scaling setup file.
+
+    INPUTS:
+    - scaling_root (Element): The root element of the scaling setup file.
+
+    OUTPUTS:
+    - pairs: A list of marker pairs.
+    '''
+
+    pairs = [pair.find('markers').text.strip().split(' ') 
+             for pair in scaling_root[0].findall(".//MarkerPair")]
+
+    return pairs
+
+
+def mean_angles(Q_coords, markers, ang_to_consider = ['right knee', 'left knee', 'right hip', 'left hip']):
+    '''
+    Compute the mean angle time series from 3D points for a given list of angles.
+
+    INPUTS:
+    - Q_coords (DataFrame): The triangulated coordinates of the markers.
+    - markers (list): The list of marker names.
+    - ang_to_consider (list): The list of angles to consider (requires angle_dict).
+
+    OUTPUTS:
+    - ang_mean: The mean angle time series.
+    '''
+
+    ang_to_consider = ['right knee', 'left knee', 'right hip', 'left hip']
+
+    angs = []
+    for ang_name in ang_to_consider:
+        ang_params = angle_dict[ang_name]
+        ang_mk = ang_params[0]
+        
+        pts_for_angles = []
+        for pt in ang_mk:
+            pts_for_angles.append(Q_coords.iloc[:,markers.index(pt)*3:markers.index(pt)*3+3])
+        ang = points_to_angles(pts_for_angles)
+
+        ang += ang_params[2]
+        ang *= ang_params[3]
+        ang = np.abs(ang)
+
+        angs.append(ang)
+
+    ang_mean = np.mean(angs, axis=0)
+
+    return ang_mean
+
+
+def best_coords_for_measurements(Q_coords, keypoints_names, fastest_frames_to_remove_percent=0.2, close_to_zero_speed=0.2, large_hip_knee_angles=45):
+    '''
+    Compute the best coordinates for measurements, after removing:
+    - 20% fastest frames (may be outliers)
+    - frames when speed is close to zero (person is out of frame): 0.2 m/frame, or 50 px/frame
+    - frames when hip and knee angle below 45° (imprecise coordinates when person is crouching)
+    
+    INPUTS:
+    - Q_coords: pd.DataFrame. The XYZ coordinates of each marker
+    - keypoints_names: list. The list of marker names
+    - fastest_frames_to_remove_percent: float
+    - close_to_zero_speed: float (sum for all keypoints: about 50 px/frame or 0.2 m/frame)
+    - large_hip_knee_angles: int
+    - trimmed_extrema_percent
+
+    OUTPUT:
+    - Q_coords_low_speeds_low_angles: pd.DataFrame. The best coordinates for measurements
+    '''
+
+    # Add Hip column if not present
+    n_markers_init = len(keypoints_names)
+    if 'Hip' not in keypoints_names:
+        RHip_df = Q_coords.iloc[:,keypoints_names.index('RHip')*3:keypoints_names.index('RHip')*3+3]
+        LHip_df = Q_coords.iloc[:,keypoints_names.index('LHip')*3:keypoints_names.index('RHip')*3+3]
+        Hip_df = RHip_df.add(LHip_df, fill_value=0) /2
+        Hip_df.columns = [col+ str(int(Q_coords.columns[-1][1:])+1) for col in ['X','Y','Z']]
+        keypoints_names += ['Hip']
+        Q_coords = pd.concat([Q_coords, Hip_df], axis=1)
+    n_markers = len(keypoints_names)
+
+    # Using 80% slowest frames
+    sum_speeds = pd.Series(np.nansum([np.linalg.norm(Q_coords.iloc[:,kpt:kpt+3].diff(), axis=1) for kpt in range(n_markers)], axis=0))
+    sum_speeds = sum_speeds[sum_speeds>close_to_zero_speed] # Removing when speeds close to zero (out of frame)
+    if len(sum_speeds)==0:
+        raise ValueError('All frames have speed close to zero. Make sure the person is moving and correctly detected, or change close_to_zero_speed to a lower value.')
+    min_speed_indices = sum_speeds.abs().nsmallest(int(len(sum_speeds) * (1-fastest_frames_to_remove_percent))).index
+    Q_coords_low_speeds = Q_coords.iloc[min_speed_indices].reset_index(drop=True)    
+    
+    # Only keep frames with hip and knee flexion angles below 45% 
+    # (if more than 50 of them, else take 50 smallest values)
+    ang_mean = mean_angles(Q_coords_low_speeds, keypoints_names, ang_to_consider = ['right knee', 'left knee', 'right hip', 'left hip'])
+    Q_coords_low_speeds_low_angles = Q_coords_low_speeds[ang_mean < large_hip_knee_angles]
+    if len(Q_coords_low_speeds_low_angles) < 50:
+        Q_coords_low_speeds_low_angles = Q_coords_low_speeds.iloc[pd.Series(ang_mean).nsmallest(50).index]
+
+    if n_markers_init < n_markers:
+        Q_coords_low_speeds_low_angles = Q_coords_low_speeds_low_angles.iloc[:,:-3]
+
+    return Q_coords_low_speeds_low_angles
+
+
+def compute_height(Q_coords, keypoints_names, fastest_frames_to_remove_percent=0.1, close_to_zero_speed=50, large_hip_knee_angles=45, trimmed_extrema_percent=0.5):
+    '''
+    Compute the height of the person from the trc data.
+
+    INPUTS:
+    - Q_coords: pd.DataFrame. The XYZ coordinates of each marker
+    - keypoints_names: list. The list of marker names
+    - fastest_frames_to_remove_percent: float. Frames with high speed are considered as outliers
+    - close_to_zero_speed: float. Sum for all keypoints: about 50 px/frame or 0.2 m/frame
+    - large_hip_knee_angles5: float. Hip and knee angles below this value are considered as imprecise
+    - trimmed_extrema_percent: float. Proportion of the most extreme segment values to remove before calculating their mean)
+    
+    OUTPUT:
+    - height: float. The estimated height of the person
+    '''
+    
+    # Retrieve most reliable coordinates
+    Q_coords_low_speeds_low_angles = best_coords_for_measurements(Q_coords, keypoints_names, 
+                                                                  fastest_frames_to_remove_percent=fastest_frames_to_remove_percent, close_to_zero_speed=close_to_zero_speed, large_hip_knee_angles=large_hip_knee_angles)
+    Q_coords_low_speeds_low_angles.columns = np.array([[m]*3 for m in keypoints_names]).flatten()
+
+    # Add MidShoulder column
+    df_MidShoulder = pd.DataFrame((Q_coords_low_speeds_low_angles['RShoulder'].values + Q_coords_low_speeds_low_angles['LShoulder'].values) /2)
+    df_MidShoulder.columns = ['MidShoulder']*3
+    Q_coords_low_speeds_low_angles = pd.concat((Q_coords_low_speeds_low_angles.reset_index(drop=True), df_MidShoulder), axis=1)
+
+    # Automatically compute the height of the person
+    pairs_up_to_shoulders = [['RHeel', 'RAnkle'], ['RAnkle', 'RKnee'], ['RKnee', 'RHip'], ['RHip', 'RShoulder'],
+                            ['LHeel', 'LAnkle'], ['LAnkle', 'LKnee'], ['LKnee', 'LHip'], ['LHip', 'LShoulder']]
+    try:
+        rfoot, rshank, rfemur, rback, lfoot, lshank, lfemur, lback = [euclidean_distance(Q_coords_low_speeds_low_angles[pair[0]],Q_coords_low_speeds_low_angles[pair[1]]) for pair in pairs_up_to_shoulders]
+    except:
+        raise ValueError('At least one of the following markers is missing for computing the height of the person:\
+                         RHeel, RAnkle, RKnee, RHip, RShoulder, LHeel, LAnkle, LKnee, LHip, LShoulder.\
+                         Make sure that the person is entirely visible, or use a calibration file instead, or set "to_meters=false".')
+    if 'Head' in keypoints_names:
+        head = euclidean_distance(Q_coords_low_speeds_low_angles['MidShoulder'], Q_coords_low_speeds_low_angles['Head'])
+    else:
+        head = euclidean_distance(Q_coords_low_speeds_low_angles['MidShoulder'], Q_coords_low_speeds_low_angles['Nose'])*1.33
+    heights = (rfoot + lfoot)/2 + (rshank + lshank)/2 + (rfemur + lfemur)/2 + (rback + lback)/2 + head
+    
+    # Remove the 20% most extreme values
+    height = trimmed_mean(heights, trimmed_extrema_percent=trimmed_extrema_percent)
+
+    return height
+
+
+def dict_segment_marker_pairs(scaling_root, right_left_symmetry=True):
+    '''
+    Get a dictionary of segment names and their corresponding marker pairs.
+
+    INPUTS:
+    - scaling_root (Element): The root element of the scaling setup file.
+    - right_left_symmetry (bool): Whether to consider right and left side of equal size.
+
+    OUTPUTS:
+    - segment_markers_dict: A dictionary of segment names and their corresponding marker pairs.
+    '''
+
+    segment_markers_dict = {}
+    for measurement in scaling_root.findall(".//Measurement"):
+        # Collect all marker pairs for this measurement
+        marker_pairs = [pair.find('markers').text.strip().split() for pair in measurement.findall(".//MarkerPair")]
+
+        # Collect all body scales for this measurement
+        for body_scale in measurement.findall(".//BodyScale"):
+            body_name = body_scale.get('name')
+            axes = body_scale.find('axes').text.strip().split()
+            for axis in axes:
+                body_name_axis = f"{body_name}_{axis}"
+                if right_left_symmetry:
+                    segment_markers_dict.setdefault(body_name_axis, []).extend(marker_pairs)
+                else:
+                    if body_name.endswith('_r'):
+                        marker_pairs_r = [pair for pair in marker_pairs if any([pair[0].upper().startswith('R'), pair[1].upper().startswith('R')])]
+                        segment_markers_dict.setdefault(body_name_axis, []).extend(marker_pairs_r)
+                    elif body_name.endswith('_l'):
+                        marker_pairs_l = [pair for pair in marker_pairs if any([pair[0].upper().startswith('L'), pair[1].upper().startswith('L')])]
+                        segment_markers_dict.setdefault(body_name_axis, []).extend(marker_pairs_l)
+                    else:
+                        segment_markers_dict.setdefault(body_name_axis, []).extend(marker_pairs)
+
+    return segment_markers_dict
+
+
+def dict_segment_ratio(scaling_root, unscaled_model, Q_coords_scaling, markers, trimmed_extrema_percent=0.5, right_left_symmetry=True):
+    '''
+    Calculate the ratios between the size of the actual segment and the size of the model segment.
+    X, Y, and Z ratios are calculated separately if the original scaling setup file asks for it.
+
+    INPUTS:
+    - scaling_root (Element): The root element of the scaling setup file.
+    - unscaled_model (Model): The original OpenSim model before scaling.
+    - Q_coords_scaling (DataFrame): The triangulated coordinates of the markers.
+    - markers (list): The list of marker names.
+    - trimmed_extrema_percent (float): The proportion of the most extreme segment values to remove before calculating their mean.
+    - right_left_symmetry (bool): Whether to consider right and left side of equal size.
+
+    OUTPUTS:
+    - segment_ratio_dict: A dictionary of segment names and their corresponding X, Y, and Z ratios.
+    '''
+
+    # segment_pairs = get_kpt_pairs_from_tree(eval(model_name))
+    segment_pairs = get_kpt_pairs_from_scaling(scaling_root)
+
+    # Get median segment lengths from Q_coords_scaling. Trimmed mean works better than mean or median
+    trc_segment_lengths = np.array([euclidean_distance(Q_coords_scaling.iloc[:,markers.index(pt1)*3:markers.index(pt1)*3+3], 
+                        Q_coords_scaling.iloc[:,markers.index(pt2)*3:markers.index(pt2)*3+3]) 
+                        for (pt1,pt2) in segment_pairs])
+    # trc_segment_lengths = np.median(trc_segment_lengths, axis=1)
+    # trc_segment_lengths = np.mean(trc_segment_lengths, axis=1)
+    trc_segment_lengths = np.array([trimmed_mean(arr, trimmed_extrema_percent=trimmed_extrema_percent) for arr in trc_segment_lengths])
+
+    # Get model segment lengths
+    model_markers = [marker for marker in markers if marker in [m.getName() for m in unscaled_model.getMarkerSet()]]
+    model_markers_locs = [unscaled_model.getMarkerSet().get(marker).getLocationInGround(unscaled_model.getWorkingState()).to_numpy() for marker in model_markers]
+    model_segment_lengths = np.array([euclidean_distance(model_markers_locs[model_markers.index(pt1)], 
+                                                model_markers_locs[model_markers.index(pt2)]) 
+                                                for (pt1,pt2) in segment_pairs])
+    
+    # Calculate ratio for each segment
+    segment_ratios = trc_segment_lengths / model_segment_lengths
+    segment_markers_dict = dict_segment_marker_pairs(scaling_root, right_left_symmetry=right_left_symmetry)
+    segment_ratio_dict_temp = segment_markers_dict.copy()
+    segment_ratio_dict_temp.update({key: np.mean([segment_ratios[segment_pairs.index(k)] 
+                                            for k in segment_markers_dict[key]]) 
+                                for key in segment_markers_dict.keys()})
+    # Merge X, Y, Z ratios into single key
+    segment_ratio_dict={}
+    xyz_keys = list(set([key[:-2] for key in segment_ratio_dict_temp.keys()]))
+    for key in xyz_keys:
+        segment_ratio_dict[key] = [segment_ratio_dict_temp[key+'_X'], segment_ratio_dict_temp[key+'_Y'], segment_ratio_dict_temp[key+'_Z']]
+    
+    return segment_ratio_dict
+
+
+def deactivate_measurements(scaling_root):
+    '''
+    Deactivate all scalings based on marker positions (called 'measurements' in OpenSim) in the scaling setup file.
+    (will use scaling based on segment sizes instead (called 'manual' in OpenSim))
+
+    INPUTS:
+    - scaling_root (Element): The root element of the scaling setup file.
+
+    OUTPUTS:
+    - scaling_root with deactivated measurements.
+    '''
+    
+    measurement_set = scaling_root.find(".//MeasurementSet/objects")
+    for measurement in measurement_set.findall('Measurement'):
+            apply_elem = measurement.find('apply')
+            apply_elem.text = 'false'
+
+
+def update_scale_values(scaling_root, segment_ratio_dict):
+    '''
+    Remove previous scaling values ('manual') and 
+    add new scaling values based on calculated segment ratios.
+
+    INPUTS:
+    - scaling_root (Element): The root element of the scaling setup file.
+    - segment_ratio_dict (dict): A dictionary of segment names and their corresponding X, Y, and Z ratios.
+
+    OUTPUTS:
+    - scaling_root with updated scaling values.
+    '''
+    
+    # Get the ScaleSet/objects element
+    scale_set = scaling_root.find(".//ScaleSet/objects")
+
+    # Remove all existing Scale elements
+    for scale in scale_set.findall('Scale'):
+        scale_set.remove(scale)
+
+    # Add new Scale elements based on scale_dict
+    for segment, scales in segment_ratio_dict.items():
+        new_scale = etree.Element('Scale')
+        # scales
+        scales_elem = etree.SubElement(new_scale, 'scales')
+        scales_elem.text = ' '.join(map(str, scales))
+        # segment name
+        segment_elem = etree.SubElement(new_scale, 'segment')
+        segment_elem.text = segment
+        # apply True
+        apply_elem = etree.SubElement(new_scale, 'apply')
+        apply_elem.text = 'true'
+
+        scale_set.append(new_scale)
+        
+
+def perform_scaling(trc_file, kinematics_dir, osim_setup_dir, model_name, right_left_symmetry=True, subject_height=1.75, subject_mass=70, 
+                    remove_scaling_setup=True, fastest_frames_to_remove_percent=0.1,close_to_zero_speed_m=0.2, large_hip_knee_angles=45, trimmed_extrema_percent=0.5):
+    '''
+    Perform model scaling based on the (not necessarily static) TRC file:
+    - Remove 10% fastest frames (potential outliers)
+    - Remove frames where coordinate speed is null (person probably out of frame)
+    - Remove 40% most extreme calculated segment values (potential outliers)
+    - For each segment, scale on the mean of the remaining segment values
+    
+    INPUTS:
+    - trc_file (Path): The path to the TRC file.
+    - kinematics_dir (Path): The directory where the kinematics files are saved.
+    - osim_setup_dir (Path): The directory where the OpenSim setup and model files are stored.
+    - model_name (str): The name of the model.
+    - right_left_symmetry (bool): Whether to consider right and left side of equal size.
+    - subject_height (float): The height of the subject.
+    - subject_mass (float): The mass of the subject.
+    - remove_scaling_setup (bool): Whether to remove the scaling setup file after scaling.
+    - fastest_frames_to_remove_percent (float): Fasters frames may be outliers
+    - large_hip_knee_angles (float): Imprecise coordinates when person is crouching
+    - trimmed_extrema_percent (float): Proportion of the most extreme segment values to remove before calculating their mean
+    
+    OUTPUTS:
+    - A scaled OpenSim model file.
+    '''
+
+    try:
+        # Load model
+        opensim.ModelVisualizer.addDirToGeometrySearchPaths(str(osim_setup_dir / 'Geometry'))
+        unscaled_model_path = get_model_path(model_name, osim_setup_dir)
+        if not unscaled_model_path:
+            raise ValueError(f"Unscaled OpenSim model not found at: {unscaled_model_path}")
+        unscaled_model = opensim.Model(str(unscaled_model_path))
+        unscaled_model.initSystem()
+        scaled_model_path = (kinematics_dir / (trc_file.stem + '.osim')).resolve()
+
+        # Load scaling setup
+        scaling_path = get_scaling_setup(model_name, osim_setup_dir)
+        scaling_tree = etree.parse(scaling_path)
+        scaling_root = scaling_tree.getroot()
+        scaling_path_temp = str(kinematics_dir / (trc_file.stem + '_scaling_setup.xml'))
+        
+        # Remove fastest frames, frames with null speed, and frames with large hip and knee angles
+        Q_coords, _, _, markers, _ = read_trc(trc_file)
+        Q_coords_low_speeds_low_angles = best_coords_for_measurements(Q_coords, markers, fastest_frames_to_remove_percent=fastest_frames_to_remove_percent, large_hip_knee_angles=large_hip_knee_angles, close_to_zero_speed=close_to_zero_speed_m)
+
+        if Q_coords_low_speeds_low_angles.size == 0:
+            logging.warning(f"\nNo frames left after removing fastest frames, frames with null speed, and frames with large hip and knee angles for {trc_file}. The person may be static, or crouched, or incorrectly detected.")
+            logging.warning(f"Running with fastest_frames_to_remove_percent=0, close_to_zero_speed_m=0, large_hip_knee_angles=0, trimmed_extrema_percent=0. You can edit these parameters in your Config.toml file.\n")
+            Q_coords_low_speeds_low_angles = Q_coords
+
+        # Get manual scale values (mean from remaining frames after trimming the 20% most extreme values)
+        segment_ratio_dict = dict_segment_ratio(scaling_root, unscaled_model, Q_coords_low_speeds_low_angles, markers, 
+                                                trimmed_extrema_percent=trimmed_extrema_percent, right_left_symmetry=right_left_symmetry)
+
+        # Update scaling setup file
+        scaling_root[0].find('mass').text = str(subject_mass)
+        scaling_root[0].find('height').text = str(subject_height)
+        scaling_root[0].find('GenericModelMaker').find('model_file').text = str(unscaled_model_path)
+        scaling_root[0].find(".//scaling_order").text = ' manualScale measurements'
+        deactivate_measurements(scaling_root)
+        update_scale_values(scaling_root, segment_ratio_dict)
+        for mk_f in scaling_root[0].findall(".//marker_file"): mk_f.text = "Unassigned"
+        scaling_root[0].find('ModelScaler').find('output_model_file').text = str(scaled_model_path)
+
+        etree.indent(scaling_tree, space='\t', level=0)
+        scaling_tree.write(scaling_path_temp, pretty_print=True, xml_declaration=True, encoding='utf-8')
+    
+        # Run scaling
+        opensim.ScaleTool(scaling_path_temp).run()
+
+        # Remove scaling setup
+        if remove_scaling_setup:
+            Path(scaling_path_temp).unlink()
+
+    except Exception as e:
+        logging.error(f"Error during scaling for {trc_file}: {e}\.")
+        raise
+
+
+def perform_IK(trc_file, kinematics_dir, osim_setup_dir, model_name, remove_IK_setup=True):
+    '''
+    Perform inverse kinematics based on a TRC file and a scaled OpenSim model:
+    - Model markers follow the triangulated markers while respecting the model kinematic constraints
+    - Joint angles are computed
+
+    INPUTS:
+    - trc_file (Path): The path to the TRC file.
+    - kinematics_dir (Path): The directory where the kinematics files are saved.
+    - osim_setup_dir (Path): The directory where the OpenSim setup and model files are stored.
+    - model_name (str): The name of the model.
+    - remove_IK_setup (bool): Whether to remove the IK setup file after running IK.
+
+    OUTPUTS:
+    - A joint angle data file (.mot).
+    '''
+
+    try:
+        # Retrieve data
+        ik_path = get_IK_Setup(model_name, osim_setup_dir)
+        ik_path_temp =  str(kinematics_dir / (trc_file.stem + '_ik_setup.xml'))
+        scaled_model_path = (kinematics_dir / (trc_file.stem + '.osim')).resolve()
+        output_motion_file = Path(kinematics_dir, trc_file.stem + '.mot').resolve()
+        if not trc_file.exists():
+            raise FileNotFoundError(f"TRC file does not exist: {trc_file}")
+        _, _, time_col, _, _ = read_trc(trc_file)
+        start_time, end_time = time_col.iloc[0], time_col.iloc[-1]
+
+        # Update IK setup file
+        ik_tree = etree.parse(ik_path)
+        ik_root = ik_tree.getroot()
+        ik_root.find('.//model_file').text = str(scaled_model_path)
+        ik_root.find('.//time_range').text = f'{start_time} {end_time}'
+        ik_root.find('.//output_motion_file').text = str(output_motion_file)
+        ik_root.find('.//marker_file').text = str(trc_file.resolve())
+        ik_tree.write(ik_path_temp)
+
+        # Run IK
+        opensim.InverseKinematicsTool(str(ik_path_temp)).run()
+
+        # Remove IK setup
+        if remove_IK_setup:
+            Path(ik_path_temp).unlink()
+
+    except Exception as e:
+        logging.error(f"Error during IK for {trc_file}: {e}")
+        raise
+
+
+def kinematics_all(config_dict):
+    '''
+    Runs OpenSim scaling and inverse kinematics
+    
+    Scaling:
+    - No need for a static trial: scaling is done on the triangulated coordinates (trc file)
+    - Remove 10% fastest frames (potential outliers)
+    - Remove frames where coordinate speed is null (person probably out of frame)
+    - Remove 40% most extreme calculated segment values (potential outliers)
+    - For each segment, scale on the mean of the remaining segment values
+    
+    Inverse Kinematics:
+    - Run on the scaled model with the same trc file
+    - Model markers follow the triangulated markers while respecting the model kinematic constraints
+    - Joint angles are computed
+
+    INPUTS:
+    - config_dict (dict): Generated from a .toml calibration file
+
+    OUTPUTS:
+    - A scaled .osim model for each person
+    - Joint angle data files (.mot) for each person
+    - Optionally, OpenSim scaling and IK setup files saved to the kinematics directory
+    - Pose2Sim and OpenSim logs saved to files
+    '''
+
+    # Read config_dict
+    project_dir = config_dict.get('project').get('project_dir')
+    # if batch
+    session_dir = Path(project_dir) / '..'
+    # if single trial
+    session_dir = session_dir if 'Config.toml' in os.listdir(session_dir) else os.getcwd()
+    use_augmentation = config_dict.get('kinematics').get('use_augmentation')
+    if use_augmentation: 
+        model_name = 'LSTM'
+    else: 
+        model_name = config_dict.get('pose').get('pose_model').upper()
+        if model_name.upper() == 'BODY_WITH_FEET': model_name = 'HALPE_26'
+        elif model_name.upper() == 'WHOLE_BODY': model_name = 'COCO_133'
+        elif model_name.upper() == 'BODY': model_name = 'COCO_17'
+        else:
+            raise ValueError(f"Invalid model_type: {model_name}. Must be 'BODY_WITH_FEET', 'WHOLE_BODY', 'BODY', 'HALPE_26', 'COCO_133', or 'COCO_17'. Use another network (MMPose, DeepLabCut, OpenPose, AlphaPose, BlazePose...) and convert the output files if you need another model. See documentation.")
+
+    right_left_symmetry = config_dict.get('kinematics').get('right_left_symmetry')
+    subject_height = config_dict.get('project').get('participant_height')
+    subject_mass = config_dict.get('project').get('participant_mass')
+
+    fastest_frames_to_remove_percent = config_dict.get('markerAugmentation').get('fastest_frames_to_remove_percent')
+    large_hip_knee_angles = config_dict.get('markerAugmentation').get('large_hip_knee_angles')
+    trimmed_extrema_percent = config_dict.get('markerAugmentation').get('trimmed_extrema_percent')
+    close_to_zero_speed_m = config_dict.get('markerAugmentation').get('close_to_zero_speed_m')
+
+    remove_scaling_setup = config_dict.get('kinematics').get('remove_individual_scaling_setup')
+    remove_IK_setup = config_dict.get('kinematics').get('remove_individual_IK_setup')
+
+
+    pose3d_dir = Path(project_dir) / 'pose-3d'
+    kinematics_dir = Path(project_dir) / 'kinematics'
+    kinematics_dir.mkdir(parents=True, exist_ok=True)
+    osim_setup_dir = get_opensim_setup_dir()
+    
+    # OpenSim logs saved to a different file
+    opensim_logs_file = kinematics_dir / 'opensim_logs.txt'
+    opensim.Logger.setLevelString('Info')
+    opensim.Logger.removeFileSink()
+    opensim.Logger.addFileSink(str(opensim_logs_file))
+
+    # Find all trc files
+    trc_files = []
+    if use_augmentation:
+        trc_files = [f for f in pose3d_dir.glob('*.trc') if '_LSTM' in f.name]
+        if len(trc_files) == 0:
+            model_name = config_dict.get('pose').get('pose_model').upper()
+            logging.warning("No LSTM trc files found. Using non augmented trc files instead.")
+    if len(trc_files) == 0: # filtered files by default
+        trc_files = [f for f in pose3d_dir.glob('*.trc') if '_LSTM' not in f.name and '_filt' in f.name and '_scaling' not in f.name]
+    if len(trc_files) == 0: 
+        trc_files = [f for f in pose3d_dir.glob('*.trc') if '_LSTM' not in f.name and '_scaling' not in f.name]
+    if len(trc_files) == 0:
+        raise ValueError(f'No trc files found in {pose3d_dir}.')
+    sorted(trc_files, key=natural_sort_key)
+
+    # Get subject heights and masses
+    if subject_height is None or subject_height == 0:
+        subject_height = [1.75] * len(trc_files)
+        logging.warning("No subject height found in Config.toml. Using default height of 1.75m.")
+    elif subject_height == 'auto'.lower():
+        subject_height = []
+        for trc_file in trc_files:
+            try:
+                Q_coords, _, _, markers, _ = read_trc(trc_file)
+                Q_coords = Q_coords.loc[:, ~Q_coords.columns.str.startswith('Unnamed')] # remove unnamed columns
+                markers = [m.strip() for m in markers if m.strip()] # remove last \n character
+
+                # Compute height
+                height = compute_height(
+                    Q_coords,
+                    markers,
+                    fastest_frames_to_remove_percent=fastest_frames_to_remove_percent,
+                    close_to_zero_speed=close_to_zero_speed,
+                    large_hip_knee_angles=large_hip_knee_angles,
+                    trimmed_extrema_percent=trimmed_extrema_percent
+                )
+                logging.info(f"Subject height automatically calculated for {os.path.basename(trc_file)}: {height} m")
+                subject_height.append(height)
+            except Exception as e:
+                subject_height.append(1.75)
+                logging.warning(f"Could not compute height from {os.path.basename(trc_file)}. Error: {str(e)}. Using default height of 1.75m.")
+    elif not type(subject_height) == list: # int or float
+        subject_height = [subject_height]
+    elif len(subject_height) < len(trc_files):
+        logging.warning("Number of subject heights does not match number of TRC files. Missing heights are set to 1.75m.")
+        subject_height += [1.75] * (len(trc_files) - len(subject_height))
+
+    if subject_mass is None or subject_mass == 0:
+        subject_mass = [70] * len(trc_files)
+        logging.warning("No subject mass found in Config.toml. Using default mass of 70kg.")
+    elif not type(subject_mass) == list:
+        subject_mass = [subject_mass]
+    elif len(subject_mass) < len(trc_files):
+        logging.warning("Number of subject masses does not match number of TRC files. Missing masses are set to 70kg.\n")
+        subject_mass += [70] * (len(trc_files) - len(subject_mass))
+
+    # Perform scaling and IK for each trc file
+    for p, trc_file in enumerate(trc_files):
+        logging.info(f"Processing TRC file: {trc_file.resolve()}")
+
+        logging.info("\nScaling...")
+        perform_scaling(trc_file, kinematics_dir, osim_setup_dir, model_name, right_left_symmetry=right_left_symmetry, subject_height=subject_height[p], subject_mass=subject_mass[p], 
+                        remove_scaling_setup=remove_scaling_setup, fastest_frames_to_remove_percent=fastest_frames_to_remove_percent, large_hip_knee_angles=large_hip_knee_angles, trimmed_extrema_percent=trimmed_extrema_percent,close_to_zero_speed_m=close_to_zero_speed_m)
+        logging.info(f"\tDone. OpenSim logs saved to {opensim_logs_file.resolve()}.")
+        logging.info(f"\tScaled model saved to {(kinematics_dir / (trc_file.stem + '_scaled.osim')).resolve()}")
+        
+        logging.info("\nInverse Kinematics...")
+        perform_IK(trc_file, kinematics_dir, osim_setup_dir, model_name, remove_IK_setup=remove_IK_setup)
+        logging.info(f"\tDone. OpenSim logs saved to {opensim_logs_file.resolve()}.")
         logging.info(f"\tJoint angle data saved to {(kinematics_dir / (trc_file.stem + '.mot')).resolve()}\n")