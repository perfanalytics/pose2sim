#!/usr/bin/env python
# -*- coding: utf-8 -*-


'''
###########################################################################
## ROBUST TRIANGULATION  OF 2D COORDINATES                               ##
###########################################################################

This module triangulates 2D json coordinates and builds a .trc file readable 
by OpenSim.

The triangulation is weighted by the likelihood of each detected 2D keypoint 
(if they meet the likelihood threshold). If the reprojection error is above a
threshold, right and left sides are swapped; if it is still above, a camera 
is removed for this point and this frame, until the threshold is met. If more 
cameras are removed than a predefined minimum, triangulation is skipped for 
the point and this frame. In the end, missing values are interpolated.

In case of multiple subjects detection, make sure you first run the 
personAssociation module. It will then associate people across frames by 
measuring the frame-by-frame distance between them.

INPUTS: 
- a calibration file (.toml extension)
- json files for each camera with only one person of interest
- a Config.toml file
- a skeleton model

OUTPUTS: 
- a .trc file with 3D coordinates in Y-up system coordinates
'''


## INIT
import os
import glob
import fnmatch
import numpy as np
import json
import itertools as it
import pandas as pd
import cv2
import toml
from tqdm import tqdm
from scipy import interpolate
from collections import Counter
from anytree import RenderTree
from anytree.importer import DictImporter
import logging

from Pose2Sim.common import retrieve_calib_params, computeP, weighted_triangulation, \
    reprojection, euclidean_distance, sort_stringlist_by_last_number, zup2yup
from Pose2Sim.common import trc_to_c3d
from Pose2Sim.skeletons import *


## AUTHORSHIP INFORMATION
__author__ = "David Pagnon"
__copyright__ = "Copyright 2021, Pose2Sim"
__credits__ = ["David Pagnon"]
__license__ = "BSD 3-Clause License"
__version__ = '0.6'
__maintainer__ = "David Pagnon"
__email__ = "contact@david-pagnon.com"
__status__ = "Development"


## FUNCTIONS
def interpolate_zeros_nans(col, *args):
    '''
    Interpolate missing points (of value zero),
    unless more than N contiguous values are missing.

    INPUTS:
    - col: pandas column of coordinates
    - args[0] = N: max number of contiguous bad values, above which they won't be interpolated
    - args[1] = kind: 'linear', 'slinear', 'quadratic', 'cubic'. Default: 'cubic'

    OUTPUT:
    - col_interp: interpolated pandas column
    '''

    if len(args)==2:
        N, kind = args
    if len(args)==1:
        N = np.inf
        kind = args[0]
    if not args:
        N = np.inf
    
    # Interpolate nans
    mask = ~(np.isnan(col) | col.eq(0)) # true where nans or zeros
    idx_good = np.where(mask)[0]
    if 'kind' not in locals(): # 'linear', 'slinear', 'quadratic', 'cubic'
        f_interp = interpolate.interp1d(idx_good, col[idx_good], kind="linear", bounds_error=False)
    else:
        f_interp = interpolate.interp1d(idx_good, col[idx_good], kind=kind, fill_value='extrapolate', bounds_error=False)
    col_interp = np.where(mask, col, f_interp(col.index)) #replace at false index with interpolated values
    
    # Reintroduce nans if lenght of sequence > N
    idx_notgood = np.where(~mask)[0]
    gaps = np.where(np.diff(idx_notgood) > 1)[0] + 1 # where the indices of true are not contiguous
    sequences = np.split(idx_notgood, gaps)
    if sequences[0].size>0:
        for seq in sequences:
            if len(seq) > N: # values to exclude from interpolation are set to false when they are too long 
                col_interp[seq] = np.nan
    
    return col_interp


def min_with_single_indices(L, T):
    '''
    Let L be a list (size s) with T associated tuple indices (size s).
    Select the smallest values of L, considering that 
    the next smallest value cannot have the same numbers 
    in the associated tuple as any of the previous ones.

    Example:
    L = [  20,   27,  51,    33,   43,   23,   37,   24,   4,   68,   84,    3  ]
    T = list(it.product(range(2),range(3)))
      = [(0,0),(0,1),(0,2),(0,3),(1,0),(1,1),(1,2),(1,3),(2,0),(2,1),(2,2),(2,3)]

    - 1st smallest value: 3 with tuple (2,3), index 11
    - 2nd smallest value when excluding indices (2,.) and (.,3), i.e. [(0,0),(0,1),(0,2),X,(1,0),(1,1),(1,2),X,X,X,X,X]:
    20 with tuple (0,0), index 0
    - 3rd smallest value when excluding [X,X,X,X,X,(1,1),(1,2),X,X,X,X,X]:
    23 with tuple (1,1), index 5
    
    INPUTS:
    - L: list (size s)
    - T: T associated tuple indices (size s)

    OUTPUTS: 
    - minL: list of smallest values of L, considering constraints on tuple indices
    - argminL: list of indices of smallest values of L
    - T_minL: list of tuples associated with smallest values of L
    '''

    minL = [np.nanmin(L)]
    argminL = [np.nanargmin(L)]
    T_minL = [T[argminL[0]]]
    
    mask_tokeep = np.array([True for t in T])
    i=0
    while mask_tokeep.any()==True:
        mask_tokeep = mask_tokeep & np.array([t[0]!=T_minL[i][0] and t[1]!=T_minL[i][1] for t in T])
        if mask_tokeep.any()==True:
            indicesL_tokeep = np.where(mask_tokeep)[0]
            minL += [np.nanmin(np.array(L)[indicesL_tokeep]) if not np.isnan(np.array(L)[indicesL_tokeep]).all() else np.nan]
            argminL += [indicesL_tokeep[np.nanargmin(np.array(L)[indicesL_tokeep])] if not np.isnan(minL[-1]) else indicesL_tokeep[0]]
            T_minL += (T[argminL[i+1]],)
            i+=1
    
    return np.array(minL), np.array(argminL), np.array(T_minL)


def sort_people(Q_kpt_old, Q_kpt):
    '''
    Associate persons across frames
    Persons' indices are sometimes swapped when changing frame
    A person is associated to another in the next frame when they are at a small distance
    
    INPUTS:
    - Q_kpt_old: list of arrays of 3D coordinates [X, Y, Z, 1.] for the previous frame
    - Q_kpt: idem Q_kpt_old, for current frame
    
    OUTPUT:
    - Q_kpt_new: array with reordered persons
    - personsIDs_sorted: index of reordered persons
    '''
    
    # Generate possible person correspondences across frames
    if len(Q_kpt_old) < len(Q_kpt):
        Q_kpt_old = np.concatenate((Q_kpt_old, [[0., 0., 0., 1.]]*(len(Q_kpt)-len(Q_kpt_old))))
    personsIDs_comb = sorted(list(it.product(range(len(Q_kpt_old)),range(len(Q_kpt)))))
    
    # Compute distance between persons from one frame to another
    frame_by_frame_dist = []
    for comb in personsIDs_comb:
        frame_by_frame_dist += [euclidean_distance(Q_kpt_old[comb[0]][:3],Q_kpt[comb[1]][:3])]
        
    # sort correspondences by distance
    minL, _, associated_tuples = min_with_single_indices(frame_by_frame_dist, personsIDs_comb)
    # print('Distances :', minL)
    
    # associate 3D points to same index across frames, nan if no correspondence
    Q_kpt_new, personsIDs_sorted = [], []
    for i in range(len(Q_kpt_old)):
        id_in_old =  associated_tuples[:,1][associated_tuples[:,0] == i].tolist()
        # print('id_in_old ', i, id_in_old)
        if len(id_in_old) > 0:
            personsIDs_sorted += id_in_old
            Q_kpt_new += [Q_kpt[id_in_old[0]]]
        else:
            personsIDs_sorted += [-1]
            Q_kpt_new += [Q_kpt_old[i]]
    
    return Q_kpt_new, personsIDs_sorted, associated_tuples


def make_trc(config, Q, keypoints_names, f_range, id_person=-1):
    '''
    Make Opensim compatible trc file from a dataframe with 3D coordinates

    INPUT:
    - config: dictionary of configuration parameters
    - Q: pandas dataframe with 3D coordinates as columns, frame number as rows
    - keypoints_names: list of strings
    - f_range: list of two numbers. Range of frames

    OUTPUT:
    - trc file
    '''

    # Read config
    project_dir = config.get('project').get('project_dir')
    frame_rate = config.get('project').get('frame_rate')
    multi_person = config.get('project').get('multi_person')
    if multi_person:
        seq_name = f'{os.path.basename(os.path.realpath(project_dir))}_P{id_person+1}'
    else:
        seq_name = f'{os.path.basename(os.path.realpath(project_dir))}'
    pose3d_dir = os.path.join(project_dir, 'pose-3d')

    trc_f = f'{seq_name}_{f_range[0]}-{f_range[1]}.trc'

    #Header
    DataRate = CameraRate = OrigDataRate = frame_rate
    NumFrames = len(Q)
    NumMarkers = len(keypoints_names)
    header_trc = ['PathFileType\t4\t(X/Y/Z)\t' + trc_f, 
            'DataRate\tCameraRate\tNumFrames\tNumMarkers\tUnits\tOrigDataRate\tOrigDataStartFrame\tOrigNumFrames', 
            '\t'.join(map(str,[DataRate, CameraRate, NumFrames, NumMarkers, 'm', OrigDataRate, f_range[0], f_range[1]])),
            'Frame#\tTime\t' + '\t\t\t'.join(keypoints_names) + '\t\t',
            '\t\t'+'\t'.join([f'X{i+1}\tY{i+1}\tZ{i+1}' for i in range(len(keypoints_names))])]
    
    # Zup to Yup coordinate system
    Q = zup2yup(Q)
    
    #Add Frame# and Time columns
    Q.index = np.array(range(0, f_range[1]-f_range[0])) + 1
    Q.insert(0, 't', Q.index / frame_rate)
    # Q = Q.fillna(' ')

    #Write file
    if not os.path.exists(pose3d_dir): os.mkdir(pose3d_dir)
    trc_path = os.path.realpath(os.path.join(pose3d_dir, trc_f))
    with open(trc_path, 'w') as trc_o:
        [trc_o.write(line+'\n') for line in header_trc]
        Q.to_csv(trc_o, sep='\t', index=True, header=None, lineterminator='\n')

    return trc_path


def retrieve_right_trc_order(trc_paths):
    '''
    Lets the user input which static file correspond to each generated trc file.
    
    INPUT:
    - trc_paths: list of strings
    
    OUTPUT:
    - trc_id: list of integers
    '''
    
    logging.info('\n\nReordering trc file IDs:')
    logging.info(f'\nPlease visualize the generated trc files in Blender or OpenSim.\nTrc files are stored in {os.path.dirname(trc_paths[0])}.\n')
    retry = True
    while retry:
        retry = False
        logging.info('List of trc files:')
        [logging.info(f'#{t_list}: {os.path.basename(trc_list)}') for t_list, trc_list in enumerate(trc_paths)]
        trc_id = []
        for t, trc_p in enumerate(trc_paths):
            logging.info(f'\nStatic trial #{t} corresponds to trc number:')
            trc_id += [input('Enter ID:')]
        
        # Check non int and duplicates
        try:
            trc_id = [int(t) for t in trc_id]
            duplicates_in_input = (len(trc_id) != len(set(trc_id)))
            if duplicates_in_input:
                retry = True
                print('\n\nWARNING: Same ID entered twice: please check IDs again.\n')
        except:
            print('\n\nWARNING: The ID must be an integer: please check IDs again.\n')
            retry = True
    
    return trc_id


def recap_triangulate(config, error, nb_cams_excluded, keypoints_names, cam_excluded_count, interp_frames, non_interp_frames, trc_path):
    '''
    Print a message giving statistics on reprojection errors (in pixel and in m)
    as well as the number of cameras that had to be excluded to reach threshold 
    conditions. Also stored in User/logs.txt.

    INPUT:
    - a Config.toml file
    - error: dataframe 
    - nb_cams_excluded: dataframe
    - keypoints_names: list of strings

    OUTPUT:
    - Message in console
    '''

    # Read config
    project_dir = config.get('project').get('project_dir')
    # if batch
    session_dir = os.path.realpath(os.path.join(project_dir, '..', '..'))
    # if single trial
    session_dir = os.getcwd() if not 'Config.toml' in session_dir else session_dir
    calib_dir = [os.path.join(session_dir, c) for c in os.listdir(session_dir) if 'calib' in c.lower()][0]
    calib_file = glob.glob(os.path.join(calib_dir, '*.toml'))[0] # lastly created calibration file
    calib = toml.load(calib_file)
    cam_names = np.array([calib[c].get('name') for c in list(calib.keys())])
    cam_names = cam_names[list(cam_excluded_count[0].keys())]
    error_threshold_triangulation = config.get('triangulation').get('reproj_error_threshold_triangulation')
    likelihood_threshold = config.get('triangulation').get('likelihood_threshold_triangulation')
    show_interp_indices = config.get('triangulation').get('show_interp_indices')
    interpolation_kind = config.get('triangulation').get('interpolation')
    handle_LR_swap = config.get('triangulation').get('handle_LR_swap')
    undistort_points = config.get('triangulation').get('undistort_points')
    
    # Recap
    calib_cam1 = calib[list(calib.keys())[0]]
    fm = calib_cam1['matrix'][0][0]
    Dm = euclidean_distance(calib_cam1['translation'], [0,0,0])

    logging.info('')
    nb_persons_to_detect = len(error)
    for n in range(nb_persons_to_detect):
        if nb_persons_to_detect > 1:
            logging.info(f'\n\nPARTICIPANT {n+1}\n')
        
        for idx, name in enumerate(keypoints_names):
            mean_error_keypoint_px = np.around(error[n].iloc[:,idx].mean(), decimals=1) # RMS à la place?
            mean_error_keypoint_m = np.around(mean_error_keypoint_px * Dm / fm, decimals=3)
            mean_cam_excluded_keypoint = np.around(nb_cams_excluded[n].iloc[:,idx].mean(), decimals=2)
            logging.info(f'Mean reprojection error for {name} is {mean_error_keypoint_px} px (~ {mean_error_keypoint_m} m), reached with {mean_cam_excluded_keypoint} excluded cameras. ')
            if show_interp_indices:
                if interpolation_kind != 'none':
                    if len(list(interp_frames[n][idx])) ==0:
                        logging.info(f'  No frames needed to be interpolated.')
                    else: 
                        interp_str = str(interp_frames[n][idx]).replace(":", " to ").replace("'", "").replace("]", "").replace("[", "")
                        logging.info(f'  Frames {interp_str} were interpolated.')
                    if len(list(non_interp_frames[n][idx]))>0:
                        noninterp_str = str(non_interp_frames[n][idx]).replace(":", " to ").replace("'", "").replace("]", "").replace("[", "")
                        logging.info(f'  Frames {non_interp_frames[n][idx]} could not be interpolated: consider adjusting thresholds.')
                else:
                    logging.info(f'  No frames were interpolated because \'interpolation_kind\' was set to none. ')
        
        mean_error_px = np.around(error[n]['mean'].mean(), decimals=1)
        mean_error_mm = np.around(mean_error_px * Dm / fm *1000, decimals=1)
        mean_cam_excluded = np.around(nb_cams_excluded[n]['mean'].mean(), decimals=2)

        logging.info(f'\n--> Mean reprojection error for all points on all frames is {mean_error_px} px, which roughly corresponds to {mean_error_mm} mm. ')
        logging.info(f'Cameras were excluded if likelihood was below {likelihood_threshold} and if the reprojection error was above {error_threshold_triangulation} px.') 
        logging.info(f'In average, {mean_cam_excluded} cameras had to be excluded to reach these thresholds.')
        
        cam_excluded_count[n] = {i: v for i, v in zip(cam_names, cam_excluded_count[n].values())}
        cam_excluded_count[n] = {k: v for k, v in sorted(cam_excluded_count[n].items(), key=lambda item: item[1])[::-1]}
        str_cam_excluded_count = ''
        for i, (k, v) in enumerate(cam_excluded_count[n].items()):
            if i ==0:
                 str_cam_excluded_count += f'Camera {k} was excluded {int(np.round(v*100))}% of the time, '
            elif i == len(cam_excluded_count[n])-1:
                str_cam_excluded_count += f'and Camera {k}: {int(np.round(v*100))}%.'
            else:
                str_cam_excluded_count += f'Camera {k}: {int(np.round(v*100))}%, '
        logging.info(str_cam_excluded_count)
        logging.info(f'\n3D coordinates are stored at {trc_path[n]}.')
    
    logging.info(f'\n\nLimb swapping was {"handled" if handle_LR_swap else "not handled"}.')
    logging.info(f'Lens distortions were {"taken into account" if undistort_points else "not taken into account"}.')


def triangulation_from_best_cameras(config, coords_2D_kpt, coords_2D_kpt_swapped, projection_matrices, calib_params):
    '''
    Triangulates 2D keypoint coordinates. If reprojection error is above threshold,
    tries swapping left and right sides. If still above, removes a camera until error
    is below threshold unless the number of remaining cameras is below a predefined number.

    1. Creates subset with N cameras excluded 
    2. Tries all possible triangulations
    3. Chooses the one with smallest reprojection error
    If error too big, take off one more camera.
        If then below threshold, retain result.
        If better but still too big, take off one more camera.
    
    INPUTS:
    - a Config.toml file
    - coords_2D_kpt: (x,y,likelihood) * ncams array
    - coords_2D_kpt_swapped: (x,y,likelihood) * ncams array  with left/right swap
    - projection_matrices: list of arrays

    OUTPUTS:
    - Q: array of triangulated point (x,y,z,1.)
    - error_min: float
    - nb_cams_excluded: int
    '''
    
    # Read config
    error_threshold_triangulation = config.get('triangulation').get('reproj_error_threshold_triangulation')
    min_cameras_for_triangulation = config.get('triangulation').get('min_cameras_for_triangulation')
    handle_LR_swap = config.get('triangulation').get('handle_LR_swap')

    undistort_points = config.get('triangulation').get('undistort_points')
    if undistort_points:
        calib_params_K = calib_params['K']
        calib_params_dist = calib_params['dist']
        calib_params_R = calib_params['R']
        calib_params_T = calib_params['T']

    # Initialize
    x_files, y_files, likelihood_files = coords_2D_kpt
    x_files_swapped, y_files_swapped, likelihood_files_swapped = coords_2D_kpt_swapped
    n_cams = len(x_files)
    error_min = np.inf 
    
    nb_cams_off = 0 # cameras will be taken-off until reprojection error is under threshold
    # print('\n')
    while error_min > error_threshold_triangulation and n_cams - nb_cams_off >= min_cameras_for_triangulation:
        # print("error min ", error_min, "thresh ", error_threshold_triangulation, 'nb_cams_off ', nb_cams_off)
        # Create subsets with "nb_cams_off" cameras excluded
        id_cams_off = np.array(list(it.combinations(range(n_cams), nb_cams_off)))
        
        if undistort_points:
            calib_params_K_filt = [calib_params_K]*len(id_cams_off)
            calib_params_dist_filt = [calib_params_dist]*len(id_cams_off)
            calib_params_R_filt = [calib_params_R]*len(id_cams_off)
            calib_params_T_filt = [calib_params_T]*len(id_cams_off)
        projection_matrices_filt = [projection_matrices]*len(id_cams_off)

        x_files_filt = np.vstack([x_files.copy()]*len(id_cams_off))
        y_files_filt = np.vstack([y_files.copy()]*len(id_cams_off))
        x_files_swapped_filt = np.vstack([x_files_swapped.copy()]*len(id_cams_off))
        y_files_swapped_filt = np.vstack([y_files_swapped.copy()]*len(id_cams_off))
        likelihood_files_filt = np.vstack([likelihood_files.copy()]*len(id_cams_off))
        
        if nb_cams_off > 0:
            for i in range(len(id_cams_off)):
                x_files_filt[i][id_cams_off[i]] = np.nan
                y_files_filt[i][id_cams_off[i]] = np.nan
                x_files_swapped_filt[i][id_cams_off[i]] = np.nan
                y_files_swapped_filt[i][id_cams_off[i]] = np.nan
                likelihood_files_filt[i][id_cams_off[i]] = np.nan
        
        # Excluded cameras index and count
        id_cams_off_tot_new = [np.argwhere(np.isnan(x)).ravel() for x in likelihood_files_filt]
        nb_cams_excluded_filt = [np.count_nonzero(np.nan_to_num(x)==0) for x in likelihood_files_filt] # count nans and zeros
        nb_cams_off_tot = max(nb_cams_excluded_filt)
        # print('likelihood_files_filt ',likelihood_files_filt)
        # print('nb_cams_excluded_filt ', nb_cams_excluded_filt, 'nb_cams_off_tot ', nb_cams_off_tot)
        if nb_cams_off_tot > n_cams - min_cameras_for_triangulation:
            break
        id_cams_off_tot = id_cams_off_tot_new
        
        # print('still in loop')
        if undistort_points:
            calib_params_K_filt = [ [ c[i] for i in range(n_cams) if not np.isnan(likelihood_files_filt[j][i]) and not likelihood_files_filt[j][i]==0. ] for j, c in enumerate(calib_params_K_filt) ]
            calib_params_dist_filt = [ [ c[i] for i in range(n_cams) if not np.isnan(likelihood_files_filt[j][i]) and not likelihood_files_filt[j][i]==0. ] for j, c in enumerate(calib_params_dist_filt) ]
            calib_params_R_filt = [ [ c[i] for i in range(n_cams) if not np.isnan(likelihood_files_filt[j][i]) and not likelihood_files_filt[j][i]==0. ] for j, c in enumerate(calib_params_R_filt) ]
            calib_params_T_filt = [ [ c[i] for i in range(n_cams) if not np.isnan(likelihood_files_filt[j][i]) and not likelihood_files_filt[j][i]==0. ] for j, c in enumerate(calib_params_T_filt) ]
        projection_matrices_filt = [ [ p[i] for i in range(n_cams) if not np.isnan(likelihood_files_filt[j][i]) and not likelihood_files_filt[j][i]==0. ] for j, p in enumerate(projection_matrices_filt) ]
        
        # print('\nnb_cams_off', repr(nb_cams_off), 'nb_cams_excluded', repr(nb_cams_excluded_filt))
        # print('likelihood_files ', repr(likelihood_files))
        # print('y_files ', repr(y_files))
        # print('x_files ', repr(x_files))
        # print('x_files_swapped ', repr(x_files_swapped))
        # print('likelihood_files_filt ', repr(likelihood_files_filt))
        # print('x_files_filt ', repr(x_files_filt))
        # print('id_cams_off_tot ', id_cams_off_tot)
        
        x_files_filt = [ np.array([ xx for ii, xx in enumerate(x) if not np.isnan(likelihood_files_filt[i][ii]) and not likelihood_files_filt[i][ii]==0. ]) for i,x in enumerate(x_files_filt) ]
        y_files_filt = [ np.array([ xx for ii, xx in enumerate(x) if not np.isnan(likelihood_files_filt[i][ii]) and not likelihood_files_filt[i][ii]==0. ]) for i,x in enumerate(y_files_filt) ]
        x_files_swapped_filt = [ np.array([ xx for ii, xx in enumerate(x) if not np.isnan(likelihood_files_filt[i][ii]) and not likelihood_files_filt[i][ii]==0. ]) for i,x in enumerate(x_files_swapped_filt) ]
        y_files_swapped_filt = [ np.array([ xx for ii, xx in enumerate(x) if not np.isnan(likelihood_files_filt[i][ii]) and not likelihood_files_filt[i][ii]==0. ]) for i,x in enumerate(y_files_swapped_filt) ]
        likelihood_files_filt = [ np.array([ xx for ii, xx in enumerate(x) if not np.isnan(xx) and not xx==0. ]) for x in likelihood_files_filt ]
        # print('y_files_filt ', repr(y_files_filt))
        # print('x_files_filt ', repr(x_files_filt))
        # Triangulate 2D points
        Q_filt = [weighted_triangulation(projection_matrices_filt[i], x_files_filt[i], y_files_filt[i], likelihood_files_filt[i]) for i in range(len(id_cams_off))]
        
        # Reprojection
        if undistort_points:
            coords_2D_kpt_calc_filt = [np.array([cv2.projectPoints(np.array(Q_filt[i][:-1]), calib_params_R_filt[i][j], calib_params_T_filt[i][j], calib_params_K_filt[i][j], calib_params_dist_filt[i][j])[0].ravel() 
                                        for j in range(n_cams-nb_cams_excluded_filt[i])]) 
                                        for i in range(len(id_cams_off))]
            coords_2D_kpt_calc_filt = [[coords_2D_kpt_calc_filt[i][:,0], coords_2D_kpt_calc_filt[i][:,1]] for i in range(len(id_cams_off))]
        else:
            coords_2D_kpt_calc_filt = [reprojection(projection_matrices_filt[i], Q_filt[i]) for i in range(len(id_cams_off))]
        coords_2D_kpt_calc_filt = np.array(coords_2D_kpt_calc_filt, dtype=object)
        x_calc_filt = coords_2D_kpt_calc_filt[:,0]
        # print('x_calc_filt ', x_calc_filt)
        y_calc_filt = coords_2D_kpt_calc_filt[:,1]
        
        # Reprojection error
        error = []
        for config_off_id in range(len(x_calc_filt)):
            q_file = [(x_files_filt[config_off_id][i], y_files_filt[config_off_id][i]) for i in range(len(x_files_filt[config_off_id]))]
            q_calc = [(x_calc_filt[config_off_id][i], y_calc_filt[config_off_id][i]) for i in range(len(x_calc_filt[config_off_id]))]
            error.append( np.mean( [euclidean_distance(q_file[i], q_calc[i]) for i in range(len(q_file))] ) )
        # print('error ', error)
            
        # Choosing best triangulation (with min reprojection error)
        # print('\n', error)
        # print('len(error) ', len(error))
        # print('len(x_calc_filt) ', len(x_calc_filt))
        # print('len(likelihood_files_filt) ', len(likelihood_files_filt))
        # print('len(id_cams_off_tot) ', len(id_cams_off_tot))
        # print('min error ', np.nanmin(error))
        # print('argmin error ', np.nanargmin(error))
        error_min = np.nanmin(error)
        # print(error_min)
        best_cams = np.nanargmin(error)
        nb_cams_excluded = nb_cams_excluded_filt[best_cams]
        
        Q = Q_filt[best_cams][:-1]


        # Swap left and right sides if reprojection error still too high
        if handle_LR_swap and error_min > error_threshold_triangulation:
            # print('handle')
            n_cams_swapped = 1
            error_off_swap_min = error_min
            while error_off_swap_min > error_threshold_triangulation and n_cams_swapped < (n_cams - nb_cams_off_tot) / 2: # more than half of the cameras switched: may triangulate twice the same side
                # print('SWAP: nb_cams_off ', nb_cams_off, 'n_cams_swapped ', n_cams_swapped, 'nb_cams_off_tot ', nb_cams_off_tot)
                # Create subsets 
                id_cams_swapped = np.array(list(it.combinations(range(n_cams-nb_cams_off_tot), n_cams_swapped)))
                # print('id_cams_swapped ', id_cams_swapped)
                x_files_filt_off_swap = [[x] * len(id_cams_swapped) for x in x_files_filt]
                y_files_filt_off_swap = [[y] * len(id_cams_swapped) for y in y_files_filt]
                # print('x_files_filt_off_swap ', x_files_filt_off_swap)
                # print('y_files_filt_off_swap ', y_files_filt_off_swap)
                for id_off in range(len(id_cams_off)): # for each configuration with nb_cams_off_tot removed 
                    for id_swapped, config_swapped in enumerate(id_cams_swapped): # for each of these configurations, test all subconfigurations with with n_cams_swapped swapped
                        # print('id_off ', id_off, 'id_swapped ', id_swapped, 'config_swapped ',  config_swapped)
                        x_files_filt_off_swap[id_off][id_swapped][config_swapped] = x_files_swapped_filt[id_off][config_swapped] 
                        y_files_filt_off_swap[id_off][id_swapped][config_swapped] = y_files_swapped_filt[id_off][config_swapped]
                                
                # Triangulate 2D points
                Q_filt_off_swap = np.array([[weighted_triangulation(projection_matrices_filt[id_off], x_files_filt_off_swap[id_off][id_swapped], y_files_filt_off_swap[id_off][id_swapped], likelihood_files_filt[id_off]) 
                                                for id_swapped in range(len(id_cams_swapped))]
                                                for id_off in range(len(id_cams_off))] )
                
                # Reprojection
                if undistort_points:
                    coords_2D_kpt_calc_off_swap = [np.array([[cv2.projectPoints(np.array(Q_filt_off_swap[id_off][id_swapped][:-1]), calib_params_R_filt[id_off][j], calib_params_T_filt[id_off][j], calib_params_K_filt[id_off][j], calib_params_dist_filt[id_off][j])[0].ravel() 
                                                    for j in range(n_cams-nb_cams_off_tot)] 
                                                    for id_swapped in range(len(id_cams_swapped))])
                                                    for id_off in range(len(id_cams_off))]
                    coords_2D_kpt_calc_off_swap = np.array([[[coords_2D_kpt_calc_off_swap[id_off][id_swapped,:,0], coords_2D_kpt_calc_off_swap[id_off][id_swapped,:,1]] 
                                                    for id_swapped in range(len(id_cams_swapped))] 
                                                    for id_off in range(len(id_cams_off))])
                else:
                    coords_2D_kpt_calc_off_swap = [np.array([reprojection(projection_matrices_filt[id_off], Q_filt_off_swap[id_off][id_swapped]) 
                                                    for id_swapped in range(len(id_cams_swapped))])
                                                    for id_off in range(len(id_cams_off))]
                # print(repr(coords_2D_kpt_calc_off_swap))
                x_calc_off_swap = [c[:,0] for c in coords_2D_kpt_calc_off_swap]
                y_calc_off_swap = [c[:,1] for c in coords_2D_kpt_calc_off_swap]
                
                # Reprojection error
                # print('x_files_filt_off_swap ', x_files_filt_off_swap)
                # print('x_calc_off_swap ', x_calc_off_swap)
                error_off_swap = []
                for id_off in range(len(id_cams_off)):
                    error_percam = []
                    for id_swapped, config_swapped in enumerate(id_cams_swapped):
                        # print(id_off,id_swapped,n_cams,nb_cams_off)
                        # print(repr(x_files_filt_off_swap))
                        q_file_off_swap = [(x_files_filt_off_swap[id_off][id_swapped][i], y_files_filt_off_swap[id_off][id_swapped][i]) for i in range(n_cams - nb_cams_off_tot)]
                        q_calc_off_swap = [(x_calc_off_swap[id_off][id_swapped][i], y_calc_off_swap[id_off][id_swapped][i]) for i in range(n_cams - nb_cams_off_tot)]
                        error_percam.append( np.mean( [euclidean_distance(q_file_off_swap[i], q_calc_off_swap[i]) for i in range(len(q_file_off_swap))] ) )
                    error_off_swap.append(error_percam)
                error_off_swap = np.array(error_off_swap)
                # print('error_off_swap ', error_off_swap)
                
                # Choosing best triangulation (with min reprojection error)
                error_off_swap_min = np.min(error_off_swap)
                best_off_swap_config = np.unravel_index(error_off_swap.argmin(), error_off_swap.shape)
                
                id_off_cams = best_off_swap_config[0]
                id_swapped_cams = id_cams_swapped[best_off_swap_config[1]]
                Q_best = Q_filt_off_swap[best_off_swap_config][:-1]

                n_cams_swapped += 1

            if error_off_swap_min < error_min:
                error_min = error_off_swap_min
                best_cams = id_off_cams
                Q = Q_best
        
        # print(error_min)
        
        nb_cams_off += 1
    
    # Index of excluded cams for this keypoint
    # print('Loop ended')
    
    if 'best_cams' in locals():
        # print(id_cams_off_tot)
        # print('len(id_cams_off_tot) ', len(id_cams_off_tot))
        # print('id_cams_off_tot ', id_cams_off_tot)
        id_excluded_cams = id_cams_off_tot[best_cams]
        # print('id_excluded_cams ', id_excluded_cams)
    else:
        id_excluded_cams = list(range(n_cams))
        nb_cams_excluded = n_cams
    # print('id_excluded_cams ', id_excluded_cams)
    
    # If triangulation not successful, error = nan,  and 3D coordinates as missing values
    if error_min > error_threshold_triangulation:
        error_min = np.nan
        Q = np.array([np.nan, np.nan, np.nan])
        
    return Q, error_min, nb_cams_excluded, id_excluded_cams


def extract_files_frame_f(json_tracked_files_f, keypoints_ids, nb_persons_to_detect):
    '''
    Extract data from json files for frame f, 
    in the order of the body model hierarchy.

    INPUTS:
    - json_tracked_files_f: list of str. Paths of json_files for frame f.
    - keypoints_ids: list of int. Keypoints IDs in the order of the hierarchy.
    - nb_persons_to_detect: int

    OUTPUTS:
    - x_files, y_files, likelihood_files: [[[list of coordinates] * n_cams ] * nb_persons_to_detect]
    '''

    n_cams = len(json_tracked_files_f)
    
    x_files = [[] for n in range(nb_persons_to_detect)]
    y_files = [[] for n in range(nb_persons_to_detect)]
    likelihood_files = [[] for n in range(nb_persons_to_detect)]
    for n in range(nb_persons_to_detect):
        for cam_nb in range(n_cams):
            x_files_cam, y_files_cam, likelihood_files_cam = [], [], []
            with open(json_tracked_files_f[cam_nb], 'r') as json_f:
                js = json.load(json_f)
                for keypoint_id in keypoints_ids:
                    try:
                        x_files_cam.append( js['people'][n]['pose_keypoints_2d'][keypoint_id*3] )
                        y_files_cam.append( js['people'][n]['pose_keypoints_2d'][keypoint_id*3+1] )
                        likelihood_files_cam.append( js['people'][n]['pose_keypoints_2d'][keypoint_id*3+2] )
                    except:
                        x_files_cam.append( np.nan )
                        y_files_cam.append( np.nan )
                        likelihood_files_cam.append( np.nan )
            x_files[n].append(x_files_cam)
            y_files[n].append(y_files_cam)
            likelihood_files[n].append(likelihood_files_cam)
        
    x_files = np.array(x_files)
    y_files = np.array(y_files)
    likelihood_files = np.array(likelihood_files)

    return x_files, y_files, likelihood_files


def triangulate_all(config):
    '''
    For each frame
    For each keypoint
    - Triangulate keypoint
    - Reproject it on all cameras
    - Take off cameras until requirements are met
    Interpolate missing values
    Create trc file
    Print recap message
    
     INPUTS: 
    - a calibration file (.toml extension)
    - json files for each camera with indices matching the detected persons
    - a Config.toml file
    - a skeleton model
    
    OUTPUTS: 
    - a .trc file with 3D coordinates in Y-up system coordinates 
    '''
    
    # Read config
    project_dir = config.get('project').get('project_dir')
    # if batch
    session_dir = os.path.realpath(os.path.join(project_dir, '..', '..'))
    # if single trial
    session_dir = os.getcwd() if not 'Config.toml' in session_dir else session_dir
    multi_person = config.get('project').get('multi_person')
    pose_model = config.get('pose').get('pose_model')
    frame_range = config.get('project').get('frame_range')
    reorder_trc = config.get('triangulation').get('reorder_trc')
    likelihood_threshold = config.get('triangulation').get('likelihood_threshold_triangulation')
    interpolation_kind = config.get('triangulation').get('interpolation')
    interp_gap_smaller_than = config.get('triangulation').get('interp_if_gap_smaller_than')
    show_interp_indices = config.get('triangulation').get('show_interp_indices')
    undistort_points = config.get('triangulation').get('undistort_points')
    make_c3d = config.get('triangulation').get('make_c3d')
    frame_rate = config.get('project').get('frame_rate')

    calib_dir = [os.path.join(session_dir, c) for c in os.listdir(session_dir) if 'calib' in c.lower()][0]
    try:
        calib_file = glob.glob(os.path.join(calib_dir, '*.toml'))[0] # lastly created calibration file
    except:
        raise Exception(f'No .toml calibration file found in the {calib_dir}.')
    pose_dir = os.path.join(project_dir, 'pose')
    poseTracked_dir = os.path.join(project_dir, 'pose-associated')
    
    # Projection matrix from toml calibration file
    P = computeP(calib_file, undistort=undistort_points)
    calib_params = retrieve_calib_params(calib_file)
        
    # Retrieve keypoints from model
    try: # from skeletons.py
        model = eval(pose_model)
    except:
        try: # from Config.toml
            model = DictImporter().import_(config.get('pose').get(pose_model))
            if model.id == 'None':
                model.id = None
        except:
            raise NameError('Model not found in skeletons.py nor in Config.toml')
    keypoints_ids = [node.id for _, _, node in RenderTree(model) if node.id!=None]
    keypoints_names = [node.name for _, _, node in RenderTree(model) if node.id!=None]
    keypoints_idx = list(range(len(keypoints_ids)))
    keypoints_nb = len(keypoints_ids)
    # for pre, _, node in RenderTree(model): 
    #     print(f'{pre}{node.name} id={node.id}')
    
    # left/right swapped keypoints
    keypoints_names_swapped = [keypoint_name.replace('R', 'L') if keypoint_name.startswith('R') else keypoint_name.replace('L', 'R') if keypoint_name.startswith('L') else keypoint_name for keypoint_name in keypoints_names]
    keypoints_names_swapped = [keypoint_name_swapped.replace('right', 'left') if keypoint_name_swapped.startswith('right') else keypoint_name_swapped.replace('left', 'right') if keypoint_name_swapped.startswith('left') else keypoint_name_swapped for keypoint_name_swapped in keypoints_names_swapped]
    keypoints_idx_swapped = [keypoints_names.index(keypoint_name_swapped) for keypoint_name_swapped in keypoints_names_swapped] # find index of new keypoint_name
    
    # 2d-pose files selection
    pose_listdirs_names = next(os.walk(pose_dir))[1]
    pose_listdirs_names = sort_stringlist_by_last_number(pose_listdirs_names)
    json_dirs_names = [k for k in pose_listdirs_names if 'json' in k]
    try: 
        json_files_names = [fnmatch.filter(os.listdir(os.path.join(poseTracked_dir, js_dir)), '*.json') for js_dir in json_dirs_names]
        json_files_names = [sort_stringlist_by_last_number(j) for j in json_files_names]
        json_tracked_files = [[os.path.join(poseTracked_dir, j_dir, j_file) for j_file in json_files_names[j]] for j, j_dir in enumerate(json_dirs_names)]
    except:
        json_files_names = [fnmatch.filter(os.listdir(os.path.join(pose_dir, js_dir)), '*.json') for js_dir in json_dirs_names]
        json_files_names = [sort_stringlist_by_last_number(j) for j in json_files_names]
        json_tracked_files = [[os.path.join(pose_dir, j_dir, j_file) for j_file in json_files_names[j]] for j, j_dir in enumerate(json_dirs_names)]
    
    # Prep triangulation
    f_range = [[0,min([len(j) for j in json_files_names])] if frame_range==[] else frame_range][0]
    frames_nb = f_range[1]-f_range[0]
    nb_persons_to_detect = max([len(json.load(open(json_fname))['people']) for json_fname in json_tracked_files[0]])
    n_cams = len(json_dirs_names)
    
    # Check that camera number is consistent between calibration file and pose folders
    if n_cams != len(P):
        raise Exception(f'Error: The number of cameras is not consistent:\
                    Found {len(P)} cameras in the calibration file,\
                    and {n_cams} cameras based on the number of pose folders.')
    
    # Triangulation
    Q = [[[np.nan]*3]*keypoints_nb for n in range(nb_persons_to_detect)]
    Q_old = [[[np.nan]*3]*keypoints_nb for n in range(nb_persons_to_detect)]
    error = [[] for n in range(nb_persons_to_detect)]
    nb_cams_excluded = [[] for n in range(nb_persons_to_detect)]
    id_excluded_cams = [[] for n in range(nb_persons_to_detect)]
    Q_tot, error_tot, nb_cams_excluded_tot,id_excluded_cams_tot = [], [], [], []
    for f in tqdm(range(frames_nb)):
        # print(f'\nFrame {f}:')        
        # Get x,y,likelihood values from files
        json_tracked_files_f = [json_tracked_files[c][f] for c in range(n_cams)]
        # print(json_tracked_files_f)
        x_files, y_files, likelihood_files = extract_files_frame_f(json_tracked_files_f, keypoints_ids, nb_persons_to_detect)
        # [[[list of coordinates] * n_cams ] * nb_persons_to_detect]
        # vs. [[list of coordinates] * n_cams ] 
        
        # undistort points
        if undistort_points:
            for n in range(nb_persons_to_detect):
                points = [np.array(tuple(zip(x_files[n][i],y_files[n][i]))).reshape(-1, 1, 2).astype('float32') for i in range(n_cams)]
                undistorted_points = [cv2.undistortPoints(points[i], calib_params['K'][i], calib_params['dist'][i], None, calib_params['optim_K'][i]) for i in range(n_cams)]
                x_files[n] =  np.array([[u[i][0][0] for i in range(len(u))] for u in undistorted_points])
                y_files[n] =  np.array([[u[i][0][1] for i in range(len(u))] for u in undistorted_points])
                # This is good for slight distortion. For fisheye camera, the model does not work anymore. See there for an example https://github.com/lambdaloop/aniposelib/blob/d03b485c4e178d7cff076e9fe1ac36837db49158/aniposelib/cameras.py#L301

        # Replace likelihood by 0 if under likelihood_threshold
        with np.errstate(invalid='ignore'):
            for n in range(nb_persons_to_detect):
                x_files[n][likelihood_files[n] < likelihood_threshold] = np.nan
                y_files[n][likelihood_files[n] < likelihood_threshold] = np.nan
                likelihood_files[n][likelihood_files[n] < likelihood_threshold] = np.nan
        
        # Q_old = Q except when it has nan, otherwise it takes the Q_old value
        nan_mask = np.isnan(Q)
        Q_old = np.where(nan_mask, Q_old, Q)
        error_old, nb_cams_excluded_old, id_excluded_cams_old = error.copy(), nb_cams_excluded.copy(), id_excluded_cams.copy()
        Q = [[] for n in range(nb_persons_to_detect)]
        error = [[] for n in range(nb_persons_to_detect)]
        nb_cams_excluded = [[] for n in range(nb_persons_to_detect)]
        id_excluded_cams = [[] for n in range(nb_persons_to_detect)]
        
        for n in range(nb_persons_to_detect):
            for keypoint_idx in keypoints_idx:
            # keypoints_nb = 2
            # for keypoint_idx in range(2):
            # Triangulate cameras with min reprojection error
                # print('\n', keypoints_names[keypoint_idx])
                coords_2D_kpt = np.array( (x_files[n][:, keypoint_idx], y_files[n][:, keypoint_idx], likelihood_files[n][:, keypoint_idx]) )
                coords_2D_kpt_swapped = np.array(( x_files[n][:, keypoints_idx_swapped[keypoint_idx]], y_files[n][:, keypoints_idx_swapped[keypoint_idx]], likelihood_files[n][:, keypoints_idx_swapped[keypoint_idx]] ))

                Q_kpt, error_kpt, nb_cams_excluded_kpt, id_excluded_cams_kpt = triangulation_from_best_cameras(config, coords_2D_kpt, coords_2D_kpt_swapped, P, calib_params) # P has been modified if undistort_points=True

                Q[n].append(Q_kpt)
                error[n].append(error_kpt)
                nb_cams_excluded[n].append(nb_cams_excluded_kpt)
                id_excluded_cams[n].append(id_excluded_cams_kpt)
        
        if multi_person:
            # reID persons across frames by checking the distance from one frame to another
            # print('Q before ordering ', np.array(Q)[:,:2])
            if f !=0:
                Q, personsIDs_sorted, associated_tuples = sort_people(Q_old, Q)
                # print('Q after ordering ', personsIDs_sorted, associated_tuples, np.array(Q)[:,:2])
                
                error_sorted, nb_cams_excluded_sorted, id_excluded_cams_sorted = [], [], []
                for i in range(len(Q)):
                    id_in_old =  associated_tuples[:,1][associated_tuples[:,0] == i].tolist()
                    if len(id_in_old) > 0:
                        personsIDs_sorted += id_in_old
                        error_sorted += [error[id_in_old[0]]]
                        nb_cams_excluded_sorted += [nb_cams_excluded[id_in_old[0]]]
                        id_excluded_cams_sorted += [id_excluded_cams[id_in_old[0]]]
                    else:
                        personsIDs_sorted += [-1]
                        error_sorted += [error[i]]
                        nb_cams_excluded_sorted += [nb_cams_excluded[i]]
                        id_excluded_cams_sorted += [id_excluded_cams[i]]
                error, nb_cams_excluded, id_excluded_cams = error_sorted, nb_cams_excluded_sorted, id_excluded_cams_sorted
        
        # TODO: if distance > threshold, new person
        
        # Add triangulated points, errors and excluded cameras to pandas dataframes
        Q_tot.append([np.concatenate(Q[n]) for n in range(nb_persons_to_detect)])
        error_tot.append([error[n] for n in range(nb_persons_to_detect)])
        nb_cams_excluded_tot.append([nb_cams_excluded[n] for n in range(nb_persons_to_detect)])
        id_excluded_cams = [[id_excluded_cams[n][k] for k in range(keypoints_nb)] for n in range(nb_persons_to_detect)]
        id_excluded_cams_tot.append(id_excluded_cams)
            
    # fill values for if a person that was not initially detected has entered the frame 
    Q_tot = [list(tpl) for tpl in zip(*it.zip_longest(*Q_tot, fillvalue=[np.nan]*keypoints_nb*3))]
    error_tot = [list(tpl) for tpl in zip(*it.zip_longest(*error_tot, fillvalue=[np.nan]*keypoints_nb*3))]
    nb_cams_excluded_tot = [list(tpl) for tpl in zip(*it.zip_longest(*nb_cams_excluded_tot, fillvalue=[np.nan]*keypoints_nb*3))]
    id_excluded_cams_tot = [list(tpl) for tpl in zip(*it.zip_longest(*id_excluded_cams_tot, fillvalue=[np.nan]*keypoints_nb*3))]

    # dataframes for each person
    Q_tot = [pd.DataFrame([Q_tot[f][n] for f in range(frames_nb)]) for n in range(nb_persons_to_detect)]
    error_tot = [pd.DataFrame([error_tot[f][n] for f in range(frames_nb)]) for n in range(nb_persons_to_detect)]
    nb_cams_excluded_tot = [pd.DataFrame([nb_cams_excluded_tot[f][n] for f in range(frames_nb)]) for n in range(nb_persons_to_detect)]
    id_excluded_cams_tot = [pd.DataFrame([id_excluded_cams_tot[f][n] for f in range(frames_nb)]) for n in range(nb_persons_to_detect)]
    
    for n in range(nb_persons_to_detect):
        error_tot[n]['mean'] = error_tot[n].mean(axis = 1)
        nb_cams_excluded_tot[n]['mean'] = nb_cams_excluded_tot[n].mean(axis = 1)
    
    # Delete participants with less than 4 valid triangulated frames
    # for each person, for each keypoint, frames to interpolate
    zero_nan_frames = [np.where( Q_tot[n].iloc[:,::3].T.eq(0) | ~np.isfinite(Q_tot[n].iloc[:,::3].T) ) for n in range(nb_persons_to_detect)]
    zero_nan_frames_per_kpt = [[zero_nan_frames[n][1][np.where(zero_nan_frames[n][0]==k)[0]] for k in range(keypoints_nb)] for n in range(nb_persons_to_detect)]
    non_nan_nb_first_kpt = [frames_nb - len(zero_nan_frames_per_kpt[n][0]) for n in range(nb_persons_to_detect)]
    deleted_person_id = [n for n in range(len(non_nan_nb_first_kpt)) if non_nan_nb_first_kpt[n]<4]

    Q_tot = [Q_tot[n] for n in range(len(Q_tot)) if n not in deleted_person_id]
    error_tot = [error_tot[n] for n in range(len(error_tot)) if n not in deleted_person_id]
    nb_cams_excluded_tot = [nb_cams_excluded_tot[n] for n in range(len(nb_cams_excluded_tot)) if n not in deleted_person_id]
    id_excluded_cams_tot = [id_excluded_cams_tot[n] for n in range(len(id_excluded_cams_tot)) if n not in deleted_person_id]
    nb_persons_to_detect = len(Q_tot)

    # IDs of excluded cameras
    # id_excluded_cams_tot = [np.concatenate([id_excluded_cams_tot[f][k] for f in range(frames_nb)]) for k in range(keypoints_nb)]
    id_excluded_cams_tot = [np.hstack(np.hstack(np.array(id_excluded_cams_tot[n]))) for n in range(nb_persons_to_detect)]
    cam_excluded_count = [dict(Counter(k)) for k in id_excluded_cams_tot]
    [cam_excluded_count[n].update((x, y/frames_nb/keypoints_nb) for x, y in cam_excluded_count[n].items()) for n in range(nb_persons_to_detect)]
    
    # Optionally, for each person, for each keypoint, show indices of frames that should be interpolated
    if show_interp_indices:
        gaps = [[np.where(np.diff(zero_nan_frames_per_kpt[n][k]) > 1)[0] + 1 for k in range(keypoints_nb)] for n in range(nb_persons_to_detect)]
        sequences = [[np.split(zero_nan_frames_per_kpt[n][k], gaps[n][k]) for k in range(keypoints_nb)] for n in range(nb_persons_to_detect)]
        interp_frames = [[[f'{seq[0]}:{seq[-1]}' for seq in seq_kpt if len(seq)<=interp_gap_smaller_than and len(seq)>0] for seq_kpt in sequences[n]] for n in range(nb_persons_to_detect)]
        non_interp_frames = [[[f'{seq[0]}:{seq[-1]}' for seq in seq_kpt if len(seq)>interp_gap_smaller_than] for seq_kpt in sequences[n]] for n in range(nb_persons_to_detect)]
    else:
        interp_frames = None
        non_interp_frames = []

    # Interpolate missing values
    if interpolation_kind != 'none':
        for n in range(nb_persons_to_detect):
            try:
                Q_tot[n] = Q_tot[n].apply(interpolate_zeros_nans, axis=0, args = [interp_gap_smaller_than, interpolation_kind])
            except:
                logging.info(f'Interpolation was not possible for person {n}. This means that not enough points are available, which is often due to a bad calibration.')
    # Q_tot.replace(np.nan, 0, inplace=True)
    
    # Create TRC file
    trc_paths = [make_trc(config, Q_tot[n], keypoints_names, f_range, id_person=n) for n in range(len(Q_tot))]

    # Reorder TRC files
    if multi_person and reorder_trc and len(trc_paths)>1:
        trc_id = retrieve_right_trc_order(trc_paths)
        [os.rename(t, t+'.old') for t in trc_paths]
        [os.rename(t+'.old', trc_paths[i]) for i, t in zip(trc_id,trc_paths)]
        error_tot = [error_tot[i] for i in trc_id]
        nb_cams_excluded_tot = [nb_cams_excluded_tot[i] for i in trc_id]
        cam_excluded_count = [cam_excluded_count[i] for i in trc_id]
        interp_frames = [interp_frames[i] for i in trc_id]
        non_interp_frames = [non_interp_frames[i] for i in trc_id]
        
        logging.info('\nThe trc files have been renamed to match the order of the static sequences.')
    
    # Recap message
    recap_triangulate(config, error_tot, nb_cams_excluded_tot, keypoints_names, cam_excluded_count, interp_frames, non_interp_frames, trc_paths)

    # Save c3d
    if make_c3d == True:
<<<<<<< HEAD
            print(f"save to c3d !!")
=======
>>>>>>> d75e7e8d
            trc_to_c3d(project_dir, frame_rate, called_from='triangulation')<|MERGE_RESOLUTION|>--- conflicted
+++ resolved
@@ -928,8 +928,4 @@
 
     # Save c3d
     if make_c3d == True:
-<<<<<<< HEAD
-            print(f"save to c3d !!")
-=======
->>>>>>> d75e7e8d
             trc_to_c3d(project_dir, frame_rate, called_from='triangulation')