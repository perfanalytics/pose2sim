--- conflicted
+++ resolved
@@ -1,33 +1,29 @@
-import customtkinter as ctk
-<<<<<<< HEAD
-from GUI.app import Pose2SimApp
-=======
-from app import Pose2SimApp
-from intro import IntroWindow
->>>>>>> 3809b932
-
-def main():
-    # Set appearance mode and color theme
-    ctk.set_appearance_mode("System")  # Options: "System" (default), "Dark", "Light"
-    ctk.set_default_color_theme("blue")  # Options: "blue" (default), "green", "dark-blue"
-
-    # Run Intro Window
-    # Determine appearance mode for IntroWindow
-    current_appearance_mode = ctk.get_appearance_mode().lower()
-    if current_appearance_mode not in ['light', 'dark']:
-        current_appearance_mode = 'dark' # Default to dark
-
-    intro = IntroWindow(color=current_appearance_mode)
-    intro.run()
-    
-    # Create the Tkinter root window
-    root = ctk.CTk()
-    
-    # Initialize and run the application
-    app = Pose2SimApp(root)
-    
-    # Start the Tkinter event loop
-    root.mainloop()
-
-if __name__ == "__main__":
+import customtkinter as ctk
+from GUI.app import Pose2SimApp
+from GUI.intro import IntroWindow
+
+def main():
+    # Set appearance mode and color theme
+    ctk.set_appearance_mode("System")  # Options: "System" (default), "Dark", "Light"
+    ctk.set_default_color_theme("blue")  # Options: "blue" (default), "green", "dark-blue"
+
+    # Run Intro Window
+    # Determine appearance mode for IntroWindow
+    current_appearance_mode = ctk.get_appearance_mode().lower()
+    if current_appearance_mode not in ['light', 'dark']:
+        current_appearance_mode = 'dark' # Default to dark
+
+    intro = IntroWindow(color=current_appearance_mode)
+    intro.run()
+    
+    # Create the Tkinter root window
+    root = ctk.CTk()
+    
+    # Initialize and run the application
+    app = Pose2SimApp(root)
+    
+    # Start the Tkinter event loop
+    root.mainloop()
+
+if __name__ == "__main__":
     main()