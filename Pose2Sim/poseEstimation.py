#!/usr/bin/env python
# -*- coding: utf-8 -*-


'''
###########################################################################
## POSE ESTIMATION                                                       ##
###########################################################################

    Estimate pose from a video file or a folder of images and 
    write the results to JSON files, videos, and/or images.
    Results can optionally be displayed in real time.

    Supported models: HALPE_26 (default, body and feet), COCO_133 (body, feet, hands), COCO_17 (body)
    Supported modes: lightweight, balanced, performance (edit paths at rtmlib/tools/solutions if you 
    need nother detection or pose models)

    Optionally gives consistent person ID across frames (slower but good for 2D analysis)
    Optionally runs detection every n frames and inbetween tracks points (faster but less accurate).

    If a valid cuda installation is detected, uses the GPU with the ONNXRuntime backend. Otherwise, 
    uses the CPU with the OpenVINO backend.

    INPUTS:
    - videos or image folders from the video directory
    - a Config.toml file

    OUTPUTS:
    - JSON files with the detected keypoints and confidence scores in the OpenPose format
    - Optionally, videos and/or image files with the detected keypoints 
'''


## INIT
import os
import glob
import json
import re
import logging
import ast
from functools import partial
from tqdm import tqdm
from anytree.importer import DictImporter
import numpy as np
np.set_printoptions(legacy='1.21') # otherwise prints np.float64(3.0) rather than 3.0
import cv2

from rtmlib import PoseTracker, BodyWithFeet, Wholebody, Body, Hand, Custom, draw_skeleton
from rtmlib.tools.object_detection.post_processings import nms
<<<<<<< HEAD
from deep_sort_realtime.deepsort_tracker import DeepSort
=======
>>>>>>> 829ded13
from Pose2Sim.common import natural_sort_key, sort_people_sports2d, sort_people_deepsort,\
                        colors, thickness, draw_bounding_box, draw_keypts, draw_skel, bbox_xyxy_compute, \
                        get_screen_size, calculate_display_size
from Pose2Sim.skeletons import *

# Not safe, but to be used until OpenMMLab/RTMlib's SSL certificates are updated
import ssl
ssl._create_default_https_context = ssl._create_unverified_context


## AUTHORSHIP INFORMATION
__author__ = "HunMin Kim, David Pagnon"
__copyright__ = "Copyright 2021, Pose2Sim"
__credits__ = ["HunMin Kim", "David Pagnon"]
__license__ = "BSD 3-Clause License"
from importlib.metadata import version
__version__ = version('pose2sim')
__maintainer__ = "David Pagnon"
__email__ = "contact@david-pagnon.com"
__status__ = "Development"


## FUNCTIONS
def setup_pose_tracker(ModelClass, det_frequency, mode, tracking, backend, device):
    '''
    Set up the RTMLib pose tracker with the appropriate model and backend.
    If CUDA is available, use it with ONNXRuntime backend; else use CPU with openvino

    INPUTS:
    - ModelClass: class. The RTMlib model class to use for pose detection (Body, BodyWithFeet, Wholebody)
    - det_frequency: int. The frequency of pose detection (every N frames)
    - mode: str. The mode of the pose tracker ('lightweight', 'balanced', 'performance')
    - tracking: bool. Whether to track persons across frames with RTMlib tracker
    - backend: str. The backend to use for pose detection (onnxruntime, openvino, opencv)
    - device: str. The device to use for pose detection (cpu, cuda, rocm, mps)

    OUTPUTS:
    - pose_tracker: PoseTracker. The initialized pose tracker object    
    '''

    backend, device = setup_backend_device(backend=backend, device=device)

    # Initialize the pose tracker with Halpe26 model
    pose_tracker = PoseTracker(
        ModelClass,
        det_frequency=det_frequency,
        mode=mode,
        backend=backend,
        device=device,
        tracking=tracking,
        to_openpose=False)
        
    return pose_tracker


def setup_backend_device(backend='auto', device='auto'):
    '''
    Set up the backend and device for the pose tracker based on the availability of hardware acceleration.
    TensorRT is not supported by RTMLib yet: https://github.com/Tau-J/rtmlib/issues/12

    If device and backend are not specified, they are automatically set up in the following order of priority:
    1. GPU with CUDA and ONNXRuntime backend (if CUDAExecutionProvider is available)
    2. GPU with ROCm and ONNXRuntime backend (if ROCMExecutionProvider is available, for AMD GPUs)
    3. GPU with MPS or CoreML and ONNXRuntime backend (for macOS systems)
    4. CPU with OpenVINO backend (default fallback)
    '''

    if device!='auto' and backend!='auto':
        device = device.lower()
        backend = backend.lower()

    if device=='auto' or backend=='auto':
        if device=='auto' and backend!='auto' or device!='auto' and backend=='auto':
            logging.warning(f"If you set device or backend to 'auto', you must set the other to 'auto' as well. Both device and backend will be determined automatically.")

        try:
            import torch
            import onnxruntime as ort
            if torch.cuda.is_available() == True and 'CUDAExecutionProvider' in ort.get_available_providers():
                device = 'cuda'
                backend = 'onnxruntime'
                logging.info(f"\nValid CUDA installation found: using ONNXRuntime backend with GPU.")
            elif torch.cuda.is_available() == True and 'ROCMExecutionProvider' in ort.get_available_providers():
                device = 'rocm'
                backend = 'onnxruntime'
                logging.info(f"\nValid ROCM installation found: using ONNXRuntime backend with GPU.")
            else:
                raise 
        except:
            try:
                import onnxruntime as ort
                if 'MPSExecutionProvider' in ort.get_available_providers() or 'CoreMLExecutionProvider' in ort.get_available_providers():
                    device = 'mps'
                    backend = 'onnxruntime'
                    logging.info(f"\nValid MPS installation found: using ONNXRuntime backend with GPU.")
                else:
                    raise
            except:
                device = 'cpu'
                backend = 'openvino'
                logging.info(f"\nNo valid CUDA installation found: using OpenVINO backend with CPU.")
        
    return backend, device


def save_to_openpose(json_file_path, keypoints, scores):
    '''
    Save the keypoints and scores to a JSON file in the OpenPose format

    INPUTS:
    - json_file_path: Path to save the JSON file
    - keypoints: Detected keypoints
    - scores: Confidence scores for each keypoint

    OUTPUTS:
    - JSON file with the detected keypoints and confidence scores in the OpenPose format
    '''

    # Prepare keypoints with confidence scores for JSON output
    nb_detections = len(keypoints)
    # print('results: ', keypoints, scores)
    detections = []
    for i in range(nb_detections): # nb of detected people
        keypoints_with_confidence_i = []
        for kp, score in zip(keypoints[i], scores[i]):
            keypoints_with_confidence_i.extend([kp[0].item(), kp[1].item(), score.item()])
        detections.append({
                    "person_id": [-1],
                    "pose_keypoints_2d": keypoints_with_confidence_i,
                    "face_keypoints_2d": [],
                    "hand_left_keypoints_2d": [],
                    "hand_right_keypoints_2d": [],
                    "pose_keypoints_3d": [],
                    "face_keypoints_3d": [],
                    "hand_left_keypoints_3d": [],
                    "hand_right_keypoints_3d": []
                })
            
    # Create JSON output structure
    json_output = {"version": 1.3, "people": detections}
    
    # Save JSON output for each frame
    json_output_dir = os.path.abspath(os.path.join(json_file_path, '..'))
    if not os.path.isdir(json_output_dir): os.makedirs(json_output_dir)
    with open(json_file_path, 'w') as json_file:
        json.dump(json_output, json_file)


def process_video(video_path, pose_tracker, pose_model, output_format, save_video, save_images, display_detection, frame_range, tracking_mode, max_distance_px, deepsort_tracker):
    '''
    Estimate pose from a video file
    
    INPUTS:
    - video_path: str. Path to the input video file
    - pose_tracker: PoseTracker. Initialized pose tracker object from RTMLib
    - pose_model: str. The pose model to use for pose estimation (HALPE_26, COCO_133, COCO_17)
    - output_format: str. Output format for the pose estimation results ('openpose', 'mmpose', 'deeplabcut')
    - save_video: bool. Whether to save the output video
    - save_images: bool. Whether to save the output images
    - display_detection: bool. Whether to show real-time visualization
    - frame_range: list. Range of frames to process
    - multi_person: bool. Whether to detect multiple people in the video
    - tracking_mode: str. The tracking mode to use for person tracking (deepsort, sports2d)
    - deepsort_tracker: DeepSort tracker object or None

    OUTPUTS:
    - JSON files with the detected keypoints and confidence scores in the OpenPose format
    - if save_video: Video file with the detected keypoints and confidence scores drawn on the frames
    - if save_images: Image files with the detected keypoints and confidence scores drawn on the frames
    '''

    try:
        cap = cv2.VideoCapture(video_path)
        cap.read()
        if cap.read()[0] == False:
            raise
    except:
        raise NameError(f"{video_path} is not a video. Images must be put in one subdirectory per camera.")
    
    pose_dir = os.path.abspath(os.path.join(video_path, '..', '..', 'pose'))
    if not os.path.isdir(pose_dir): os.makedirs(pose_dir)
    video_name_wo_ext = os.path.splitext(os.path.basename(video_path))[0]
    json_output_dir = os.path.join(pose_dir, f'{video_name_wo_ext}_json')
    output_video_path = os.path.join(pose_dir, f'{video_name_wo_ext}_pose.mp4')
    img_output_dir = os.path.join(pose_dir, f'{video_name_wo_ext}_img')
    
    W, H = int(cap.get(cv2.CAP_PROP_FRAME_WIDTH)),int(cap.get(cv2.CAP_PROP_FRAME_HEIGHT)) # Get the width and height from the raw video

    if save_video: # Set up video writer
        fourcc = cv2.VideoWriter_fourcc(*'mp4v') # Codec for the output video
        fps = round(cap.get(cv2.CAP_PROP_FPS)) # Get the frame rate from the raw video
        out = cv2.VideoWriter(output_video_path, fourcc, fps, (W, H)) # Create the output video file
        
    if display_detection:
        screen_width, screen_height = get_screen_size()
        display_width, display_height = calculate_display_size(W, H, screen_width, screen_height, margin=50)
        cv2.namedWindow(f"Pose Estimation {os.path.basename(video_path)}", cv2.WINDOW_NORMAL)
        cv2.resizeWindow(f"Pose Estimation {os.path.basename(video_path)}", display_width, display_height)

    frame_idx = 0
    cap = cv2.VideoCapture(video_path)
    total_frames = int(cap.get(cv2.CAP_PROP_FRAME_COUNT))
    f_range = [[0,total_frames] if frame_range in ('all', 'auto', []) else frame_range][0]
    cap.set(cv2.CAP_PROP_POS_FRAMES, f_range[0])
    frame_idx = f_range[0]
    with tqdm(iterable=range(*f_range), desc=f'Processing {os.path.basename(video_path)}') as pbar:
        while cap.isOpened():
            if frame_idx in range(*f_range):
                # print('\nFrame ', frame_idx)
                success, frame = cap.read()
                if not success:
                    break
            
                # Detect poses
                keypoints, scores = pose_tracker(frame)

<<<<<<< HEAD
                # Non maximum suppression (at pose level, not detection)
                frame_shape = frame.shape
                bboxes = bbox_xyxy_compute(frame_shape, keypoints, padding=0)
                score_bboxes = np.array([np.mean(s) for s in scores])
                keep = nms(bboxes, score_bboxes, nms_thr=0.45)
                keypoints, scores = keypoints[keep], scores[keep]
=======
                # Non maximum suppression (at pose level, not detection, and only using likely keypoints)
                frame_shape = frame.shape
                mask_scores = np.mean(scores, axis=1) > 0.2

                likely_keypoints = np.where(mask_scores[:, np.newaxis, np.newaxis], keypoints, np.nan)
                likely_scores = np.where(mask_scores[:, np.newaxis], scores, np.nan)
                likely_bboxes = bbox_xyxy_compute(frame_shape, likely_keypoints, padding=0)
                score_likely_bboxes = np.nanmean(likely_scores, axis=1)

                valid_indices = np.where(~np.isnan(score_likely_bboxes))[0]
                if len(valid_indices) > 0:
                    valid_bboxes = likely_bboxes[valid_indices]
                    valid_scores = score_likely_bboxes[valid_indices]
                    keep_valid = nms(valid_bboxes, valid_scores, nms_thr=0.45)
                    keep = valid_indices[keep_valid]
                else:
                    keep = []
                keypoints, scores = likely_keypoints[keep], likely_scores[keep]
>>>>>>> 829ded13

                # Track poses across frames
                if tracking_mode == 'deepsort':
                    keypoints, scores = sort_people_deepsort(keypoints, scores, deepsort_tracker, frame, frame_idx)
                if tracking_mode == 'sports2d': 
                    if 'prev_keypoints' not in locals(): prev_keypoints = keypoints
<<<<<<< HEAD
                    prev_keypoints, keypoints, scores = sort_people_sports2d(prev_keypoints, keypoints, scores=scores)
=======
                    prev_keypoints, keypoints, scores = sort_people_sports2d(prev_keypoints, keypoints, scores=scores, max_dist=max_distance_px)
>>>>>>> 829ded13
                else:
                    pass
                    
                # Save to json
                if 'openpose' in output_format:
                    json_file_path = os.path.join(json_output_dir, f'{video_name_wo_ext}_{frame_idx:06d}.json')
                    save_to_openpose(json_file_path, keypoints, scores)

                # Draw skeleton on the frame
                if display_detection or save_video or save_images:
                    # try:
                    #     # MMPose skeleton
                    #     img_show = frame.copy()
                    #     img_show = draw_skeleton(img_show, keypoints, scores, kpt_thr=0.1) # maybe change this value if 0.1 is too low
                    # except:
                        # Sports2D skeleton
                        valid_X, valid_Y, valid_scores = [], [], []
                        for person_keypoints, person_scores in zip(keypoints, scores):
                            person_X, person_Y = person_keypoints[:, 0], person_keypoints[:, 1]
                            valid_X.append(person_X)
                            valid_Y.append(person_Y)
                            valid_scores.append(person_scores)
                        img_show = frame.copy()
                        img_show = draw_bounding_box(img_show, valid_X, valid_Y, colors=colors, fontSize=2, thickness=thickness)
                        img_show = draw_keypts(img_show, valid_X, valid_Y, valid_scores, cmap_str='RdYlGn')
                        img_show = draw_skel(img_show, valid_X, valid_Y, pose_model)
                
                if display_detection:
                    cv2.imshow(f"Pose Estimation {os.path.basename(video_path)}", img_show)
                    if cv2.waitKey(1) & 0xFF == ord('q'):
                        break

                if save_video:
                    out.write(img_show)

                if save_images:
                    if not os.path.isdir(img_output_dir): os.makedirs(img_output_dir)
                    cv2.imwrite(os.path.join(img_output_dir, f'{video_name_wo_ext}_{frame_idx:06d}.jpg'), img_show)

                frame_idx += 1
                pbar.update(1)

            if frame_idx >= f_range[1]:
                break

    cap.release()
    if save_video:
        out.release()
        logging.info(f"--> Output video saved to {output_video_path}.")
    if save_images:
        logging.info(f"--> Output images saved to {img_output_dir}.")
    if display_detection:
        cv2.destroyAllWindows()


def process_images(image_folder_path, vid_img_extension, pose_tracker, pose_model, output_format, fps, save_video, save_images, display_detection, frame_range, tracking_mode, max_distance_px, deepsort_tracker):
    '''
    Estimate pose estimation from a folder of images
    
    INPUTS:
    - image_folder_path: str. Path to the input image folder
    - vid_img_extension: str. Extension of the image files
    - pose_tracker: PoseTracker. Initialized pose tracker object from RTMLib
    - pose_model: str. The pose model to use for pose estimation (HALPE_26, COCO_133, COCO_17)
    - output_format: str. Output format for the pose estimation results ('openpose', 'mmpose', 'deeplabcut')
    - save_video: bool. Whether to save the output video
    - save_images: bool. Whether to save the output images
    - display_detection: bool. Whether to show real-time visualization
    - frame_range: list. Range of frames to process
    - tracking_mode: str. The tracking mode to use for person tracking (deepsort, sports2d)
    - deepsort_tracker: DeepSort tracker object or None

    OUTPUTS:
    - JSON files with the detected keypoints and confidence scores in the OpenPose format
    - if save_video: Video file with the detected keypoints and confidence scores drawn on the frames
    - if save_images: Image files with the detected keypoints and confidence scores drawn on the frames
    '''    

    pose_dir = os.path.abspath(os.path.join(image_folder_path, '..', '..', 'pose'))
    if not os.path.isdir(pose_dir): os.makedirs(pose_dir)
    json_output_dir = os.path.join(pose_dir, f'{os.path.basename(image_folder_path)}_json')
    output_video_path = os.path.join(pose_dir, f'{os.path.basename(image_folder_path)}_pose.mp4')
    img_output_dir = os.path.join(pose_dir, f'{os.path.basename(image_folder_path)}_img')

    image_files = glob.glob(os.path.join(image_folder_path, '*'+vid_img_extension))
    sorted(image_files, key=natural_sort_key)

    if save_video: # Set up video writer
        logging.warning('Using default framerate of 60 fps.')
        fourcc = cv2.VideoWriter_fourcc(*'mp4v') # Codec for the output video
        W, H = cv2.imread(image_files[0]).shape[:2][::-1] # Get the width and height from the first image (assuming all images have the same size)
        out = cv2.VideoWriter(output_video_path, fourcc, fps, (W, H)) # Create the output video file

    if display_detection:
        screen_width, screen_height = get_screen_size()
        display_width, display_height = calculate_display_size(W, H, screen_width, screen_height, margin=50)
        cv2.namedWindow(f"Pose Estimation {os.path.basename(image_folder_path)}", cv2.WINDOW_NORMAL)
        cv2.resizeWindow(f"Pose Estimation {os.path.basename(image_folder_path)}", display_width, display_height)
    
    f_range = [[0,len(image_files)] if frame_range in ('all', 'auto', []) else frame_range][0]
    for frame_idx, image_file in enumerate(tqdm(image_files, desc=f'\nProcessing {os.path.basename(img_output_dir)}')):
        if frame_idx in range(*f_range):
            try:
                frame = cv2.imread(image_file)
                frame_idx += 1
            except:
                raise NameError(f"{image_file} is not an image. Videos must be put in the video directory, not in subdirectories.")
            
            # Detect poses
            keypoints, scores = pose_tracker(frame)

            # Track poses across frames
            if tracking_mode == 'deepsort':
                keypoints, scores = sort_people_deepsort(keypoints, scores, deepsort_tracker, frame, frame_idx)
            if tracking_mode == 'sports2d': 
                if 'prev_keypoints' not in locals(): prev_keypoints = keypoints
                prev_keypoints, keypoints, scores = sort_people_sports2d(prev_keypoints, keypoints, scores=scores, max_dist=max_distance_px)
                    
            # Extract frame number from the filename
            if 'openpose' in output_format:
                json_file_path = os.path.join(json_output_dir, f"{os.path.splitext(os.path.basename(image_file))[0]}_{frame_idx:06d}.json")
                save_to_openpose(json_file_path, keypoints, scores)

            # Draw skeleton on the image
            if display_detection or save_video or save_images:
                try:
                    # MMPose skeleton
                    img_show = frame.copy()
                    img_show = draw_skeleton(img_show, keypoints, scores, kpt_thr=0.1) # maybe change this value if 0.1 is too low
                except:
                    # Sports2D skeleton
                    valid_X, valid_Y, valid_scores = [], [], []
                    for person_keypoints, person_scores in zip(keypoints, scores):
                        person_X, person_Y = person_keypoints[:, 0], person_keypoints[:, 1]
                        valid_X.append(person_X)
                        valid_Y.append(person_Y)
                        valid_scores.append(person_scores)
                    img_show = frame.copy()
                    img_show = draw_bounding_box(img_show, valid_X, valid_Y, colors=colors, fontSize=2, thickness=thickness)
                    img_show = draw_keypts(img_show, valid_X, valid_Y, valid_scores, cmap_str='RdYlGn')
                    img_show = draw_skel(img_show, valid_X, valid_Y, pose_model)

            if display_detection:
                cv2.imshow(f"Pose Estimation {os.path.basename(image_folder_path)}", img_show)
                if cv2.waitKey(1) & 0xFF == ord('q'):
                    break

            if save_video:
                out.write(img_show)

            if save_images:
                if not os.path.isdir(img_output_dir): os.makedirs(img_output_dir)
                cv2.imwrite(os.path.join(img_output_dir, f'{os.path.splitext(os.path.basename(image_file))[0]}_{frame_idx:06d}.png'), img_show)

    if save_video:
        logging.info(f"--> Output video saved to {output_video_path}.")
    if save_images:
        logging.info(f"--> Output images saved to {img_output_dir}.")
    if display_detection:
        cv2.destroyAllWindows()


def estimate_pose_all(config_dict):
    '''
    Estimate pose from a video file or a folder of images and 
    write the results to JSON files, videos, and/or images.
    Results can optionally be displayed in real time.

    Supported models: HALPE_26 (default, body and feet), COCO_133 (body, feet, hands), COCO_17 (body)
    Supported modes: lightweight, balanced, performance (edit paths at rtmlib/tools/solutions if you 
    need nother detection or pose models)

    Optionally gives consistent person ID across frames (slower but good for 2D analysis)
    Optionally runs detection every n frames and inbetween tracks points (faster but less accurate).

    If a valid cuda installation is detected, uses the GPU with the ONNXRuntime backend. Otherwise, 
    uses the CPU with the OpenVINO backend.

    INPUTS:
    - videos or image folders from the video directory
    - a Config.toml file

    OUTPUTS:
    - JSON files with the detected keypoints and confidence scores in the OpenPose format
    - Optionally, videos and/or image files with the detected keypoints 
    '''

    # Read config
    project_dir = config_dict['project']['project_dir']
    # if batch
    session_dir = os.path.realpath(os.path.join(project_dir, '..'))
    # if single trial
    session_dir = session_dir if 'Config.toml' in os.listdir(session_dir) else os.getcwd()
    frame_range = config_dict.get('project').get('frame_range')
    multi_person = config_dict.get('project').get('multi_person')
    video_dir = os.path.join(project_dir, 'videos')
    pose_dir = os.path.join(project_dir, 'pose')

    pose_model = config_dict['pose']['pose_model']
    mode = config_dict['pose']['mode'] # lightweight, balanced, performance
    vid_img_extension = config_dict['pose']['vid_img_extension']
    
    output_format = config_dict['pose']['output_format']
    save_video = True if 'to_video' in config_dict['pose']['save_video'] else False
    save_images = True if 'to_images' in config_dict['pose']['save_video'] else False
    display_detection = config_dict['pose']['display_detection']
    overwrite_pose = config_dict['pose']['overwrite_pose']
    det_frequency = config_dict['pose']['det_frequency']
    tracking_mode = config_dict.get('pose').get('tracking_mode')
    max_distance_px = config_dict.get('pose').get('max_distance_px', None)
    if tracking_mode == 'deepsort' and multi_person:
        deepsort_params = config_dict.get('pose').get('deepsort_params')
        try:
            deepsort_params = ast.literal_eval(deepsort_params)
        except: # if within single quotes instead of double quotes when run with sports2d --mode """{dictionary}"""
            deepsort_params = deepsort_params.strip("'").replace('\n', '').replace(" ", "").replace(",", '", "').replace(":", '":"').replace("{", '{"').replace("}", '"}').replace('":"/',':/').replace('":"\\',':\\')
            deepsort_params = re.sub(r'"\[([^"]+)",\s?"([^"]+)\]"', r'[\1,\2]', deepsort_params) # changes "[640", "640]" to [640,640]
            deepsort_params = json.loads(deepsort_params)
        from deep_sort_realtime.deepsort_tracker import DeepSort
        deepsort_tracker = DeepSort(**deepsort_params)
    else:
        deepsort_tracker = None

    backend = config_dict['pose']['backend']
    device = config_dict['pose']['device']

    # Determine frame rate
    video_files = glob.glob(os.path.join(video_dir, '*'+vid_img_extension))
    frame_rate = config_dict.get('project').get('frame_rate')
    if frame_rate == 'auto': 
        try:
            cap = cv2.VideoCapture(video_files[0])
            cap.read()
            if cap.read()[0] == False:
                raise
            frame_rate = round(cap.get(cv2.CAP_PROP_FPS))
        except:
            logging.warning(f'Cannot read video. Frame rate will be set to 60 fps.')
            frame_rate = 30  

    # Set detection frequency
    if det_frequency>1:
        logging.info(f'Inference run only every {det_frequency} frames. Inbetween, pose estimation tracks previously detected points.')
    elif det_frequency==1:
        logging.info(f'Inference run on every single frame.')
    else:
        raise ValueError(f"Invalid det_frequency: {det_frequency}. Must be an integer greater or equal to 1.")

    # Select the appropriate model based on the model_type
    logging.info('\nEstimating pose...')
    if pose_model.upper() in ('HALPE_26', 'BODY_WITH_FEET'):
        model_name = 'HALPE_26'
        ModelClass = BodyWithFeet # 26 keypoints(halpe26)
        logging.info(f"Using HALPE_26 model (body and feet) for pose estimation.")
    elif pose_model.upper() in ('COCO_133', 'WHOLE_BODY', 'WHOLE_BODY_WRIST'):
        model_name = 'COCO_133'
        ModelClass = Wholebody
        logging.info(f"Using COCO_133 model (body, feet, hands, and face) for pose estimation.")
    elif pose_model.upper() in ('COCO_17', 'BODY'):
        model_name = 'COCO_17'
        ModelClass = Body
        logging.info(f"Using COCO_17 model (body) for pose estimation.")
    elif pose_model.upper() =='HAND':
        model_name = 'HAND_21'
        ModelClass = Hand
        logging.info(f"Using HAND_21 model for pose estimation.")
    elif pose_model.upper() =='FACE':
        model_name = 'FACE_106'
        logging.info(f"Using FACE_106 model for pose estimation.")
    elif pose_model.upper() =='ANIMAL':
        model_name = 'ANIMAL2D_17'
        logging.info(f"Using ANIMAL2D_17 model for pose estimation.")
    else:
        model_name = pose_model.upper()
        logging.info(f"Using model {model_name} for pose estimation.")
    pose_model_name = pose_model
    try:
        pose_model = eval(model_name)
    except:
        try: # from Config.toml
            pose_model = DictImporter().import_(config_dict.get('pose').get(pose_model))
            if pose_model.id == 'None':
                pose_model.id = None
        except:
            raise NameError(f'{pose_model} not found in skeletons.py nor in Config.toml')

    # Select device and backend
    backend, device = setup_backend_device(backend=backend, device=device)

    # Manually select the models if mode is a dictionary rather than 'lightweight', 'balanced', or 'performance'
    if not mode in ['lightweight', 'balanced', 'performance'] or 'ModelClass' not in locals():
        try:
            try:
                mode = ast.literal_eval(mode)
            except: # if within single quotes instead of double quotes when run with sports2d --mode """{dictionary}"""
                mode = mode.strip("'").replace('\n', '').replace(" ", "").replace(",", '", "').replace(":", '":"').replace("{", '{"').replace("}", '"}').replace('":"/',':/').replace('":"\\',':\\')
                mode = re.sub(r'"\[([^"]+)",\s?"([^"]+)\]"', r'[\1,\2]', mode) # changes "[640", "640]" to [640,640]
                mode = json.loads(mode)
            det_class = mode.get('det_class')
            det = mode.get('det_model')
            det_input_size = mode.get('det_input_size')
            pose_class = mode.get('pose_class')
            pose = mode.get('pose_model')
            pose_input_size = mode.get('pose_input_size')

            ModelClass = partial(Custom,
                        det_class=det_class, det=det, det_input_size=det_input_size,
                        pose_class=pose_class, pose=pose, pose_input_size=pose_input_size,
                        backend=backend, device=device)

            if pose_class == 'RTMO' and model_name != 'COCO_17':
                logging.warning("RTMO currently only supports 'Body' pose_model. Switching to 'Body'.")
                pose_model = eval('COCO_17')

        except (json.JSONDecodeError, TypeError):
            logging.warning("\nInvalid mode. Must be 'lightweight', 'balanced', 'performance', or '''{dictionary}''' of parameters within triple quotes. Make sure input_sizes are within square brackets.")
            logging.warning('Using the default "balanced" mode.')
            mode = 'balanced'


    # Estimate pose
    try:
        pose_listdirs_names = next(os.walk(pose_dir))[1]
        os.listdir(os.path.join(pose_dir, pose_listdirs_names[0]))[0]
        if not overwrite_pose:
            logging.info('Skipping pose estimation as it has already been done. Set overwrite_pose to true in Config.toml if you want to run it again.')
        else:
            logging.info('Overwriting previous pose estimation. Set overwrite_pose to false in Config.toml if you want to keep the previous results.')
            raise
            
    except:
        # Set up pose tracker
        try:
            pose_tracker = setup_pose_tracker(ModelClass, det_frequency, mode, False, backend, device)
        except:
            logging.error('Error: Pose estimation failed. Check in Config.toml that pose_model and mode are valid.')
            raise ValueError('Error: Pose estimation failed. Check in Config.toml that pose_model and mode are valid.')

        if tracking_mode not in ['deepsort', 'sports2d']:
            logging.warning(f"Tracking mode {tracking_mode} not recognized. Using sports2d method.")
            tracking_mode = 'sports2d'
        logging.info(f'\nPose tracking set up for "{pose_model_name}" model.')
        logging.info(f'Mode: {mode}.')
        logging.info(f'Tracking is performed with {tracking_mode}{"" if not tracking_mode=="deepsort" else f" with parameters: {deepsort_params}"}.\n')

        video_files = sorted(glob.glob(os.path.join(video_dir, '*'+vid_img_extension)))
        if not len(video_files) == 0: 
            # Process video files
            logging.info(f'Found video files with {vid_img_extension} extension.')
            for video_path in video_files:
                pose_tracker.reset()
                if tracking_mode == 'deepsort': 
                    deepsort_tracker.tracker.delete_all_tracks()
                process_video(video_path, pose_tracker, pose_model, output_format, save_video, save_images, display_detection, frame_range, tracking_mode, max_distance_px, deepsort_tracker)

        else:
            # Process image folders
            image_folders = sorted([os.path.join(video_dir,f) for f in os.listdir(video_dir) if os.path.isdir(os.path.join(video_dir, f))])
            empty_folders = [folder for folder in image_folders if len(glob.glob(os.path.join(folder, '*'+vid_img_extension)))==0]
            if len(empty_folders) != 0:
                raise NameError(f'No image files with {vid_img_extension} extension found in {empty_folders}.')
            elif len(image_folders) == 0:
                raise NameError(f'No image folders found in {video_dir}.')
            else:
                logging.info(f'Found image folders with {vid_img_extension} extension.')
                for image_folder in image_folders:
                    pose_tracker.reset()
                    image_folder_path = os.path.join(video_dir, image_folder)
<<<<<<< HEAD
                    if tracking_mode == 'deepsort': deepsort_tracker.tracker.delete_all_tracks()                
                    process_images(image_folder_path, vid_img_extension, pose_tracker, pose_model, output_format, frame_rate, save_video, save_images, display_detection, frame_range, multi_person, tracking_mode, deepsort_tracker)
=======
                    if tracking_mode == 'deepsort': 
                        deepsort_tracker.tracker.delete_all_tracks()                
                    process_images(image_folder_path, vid_img_extension, pose_tracker, pose_model, output_format, frame_rate, save_video, save_images, display_detection, frame_range, tracking_mode, max_distance_px, deepsort_tracker)
>>>>>>> 829ded13
<|MERGE_RESOLUTION|>--- conflicted
+++ resolved
@@ -47,10 +47,6 @@
 
 from rtmlib import PoseTracker, BodyWithFeet, Wholebody, Body, Hand, Custom, draw_skeleton
 from rtmlib.tools.object_detection.post_processings import nms
-<<<<<<< HEAD
-from deep_sort_realtime.deepsort_tracker import DeepSort
-=======
->>>>>>> 829ded13
 from Pose2Sim.common import natural_sort_key, sort_people_sports2d, sort_people_deepsort,\
                         colors, thickness, draw_bounding_box, draw_keypts, draw_skel, bbox_xyxy_compute, \
                         get_screen_size, calculate_display_size
@@ -267,14 +263,6 @@
                 # Detect poses
                 keypoints, scores = pose_tracker(frame)
 
-<<<<<<< HEAD
-                # Non maximum suppression (at pose level, not detection)
-                frame_shape = frame.shape
-                bboxes = bbox_xyxy_compute(frame_shape, keypoints, padding=0)
-                score_bboxes = np.array([np.mean(s) for s in scores])
-                keep = nms(bboxes, score_bboxes, nms_thr=0.45)
-                keypoints, scores = keypoints[keep], scores[keep]
-=======
                 # Non maximum suppression (at pose level, not detection, and only using likely keypoints)
                 frame_shape = frame.shape
                 mask_scores = np.mean(scores, axis=1) > 0.2
@@ -293,18 +281,13 @@
                 else:
                     keep = []
                 keypoints, scores = likely_keypoints[keep], likely_scores[keep]
->>>>>>> 829ded13
 
                 # Track poses across frames
                 if tracking_mode == 'deepsort':
                     keypoints, scores = sort_people_deepsort(keypoints, scores, deepsort_tracker, frame, frame_idx)
                 if tracking_mode == 'sports2d': 
                     if 'prev_keypoints' not in locals(): prev_keypoints = keypoints
-<<<<<<< HEAD
-                    prev_keypoints, keypoints, scores = sort_people_sports2d(prev_keypoints, keypoints, scores=scores)
-=======
                     prev_keypoints, keypoints, scores = sort_people_sports2d(prev_keypoints, keypoints, scores=scores, max_dist=max_distance_px)
->>>>>>> 829ded13
                 else:
                     pass
                     
@@ -673,11 +656,6 @@
                 for image_folder in image_folders:
                     pose_tracker.reset()
                     image_folder_path = os.path.join(video_dir, image_folder)
-<<<<<<< HEAD
-                    if tracking_mode == 'deepsort': deepsort_tracker.tracker.delete_all_tracks()                
-                    process_images(image_folder_path, vid_img_extension, pose_tracker, pose_model, output_format, frame_rate, save_video, save_images, display_detection, frame_range, multi_person, tracking_mode, deepsort_tracker)
-=======
                     if tracking_mode == 'deepsort': 
                         deepsort_tracker.tracker.delete_all_tracks()                
-                    process_images(image_folder_path, vid_img_extension, pose_tracker, pose_model, output_format, frame_rate, save_video, save_images, display_detection, frame_range, tracking_mode, max_distance_px, deepsort_tracker)
->>>>>>> 829ded13
+                    process_images(image_folder_path, vid_img_extension, pose_tracker, pose_model, output_format, frame_rate, save_video, save_images, display_detection, frame_range, tracking_mode, max_distance_px, deepsort_tracker)