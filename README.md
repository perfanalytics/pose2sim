--- conflicted
+++ resolved
@@ -120,11 +120,7 @@
    conda install -c opensim-org opensim -y
    ```
    
-<<<<<<< HEAD
-3. **Install Pose2Sim**:\
-=======
 3. **Install Pose2Sim**:
->>>>>>> 829ded13
    - OPTION 1: **Quick install:** Open a terminal. 
        ``` cmd
        pip install pose2sim
@@ -322,11 +318,8 @@
 
 ## Too slow for you?
 
-<<<<<<< HEAD
-=======
 First of all, set `multi_person = True` in your `Config.toml`file, and remove all the detections other than the ones of interest. It works as well as the single person mode, and is much faster. In the future, I plan to add a person selection feature (like on Sports2D) and to remove the old single person mode.
 
->>>>>>> 829ded13
 - `Pose2Sim.calibration()`:\
   Run it only when your cameras are moved or changed. If they are not, just copy a previous calibration.toml file into your new calibration folder.
 - `Pose2Sim.poseEstimation()`:
