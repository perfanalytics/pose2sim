#!/usr/bin/env python
# -*- coding: utf-8 -*-


'''
###########################################################################
## ROBUST TRIANGULATION  OF 2D COORDINATES                               ##
###########################################################################

This module triangulates 2D json coordinates and builds a .trc file readable 
by OpenSim.

The triangulation is weighted by the likelihood of each detected 2D keypoint 
(if they meet the likelihood threshold). If the reprojection error is above a
threshold, right and left sides are swapped; if it is still above, a camera 
is removed for this point and this frame, until the threshold is met. If more 
cameras are removed than a predefined minimum, triangulation is skipped for 
the point and this frame. In the end, missing values are interpolated.

In case of multiple subjects detection, make sure you first run the 
personAssociation module. It will then associate people across frames by 
measuring the frame-by-frame distance between them.

INPUTS: 
- a calibration file (.toml extension)
- json files for each camera with only one person of interest
- a Config.toml file
- a skeleton model

OUTPUTS: 
- a .trc file with 3D coordinates in Y-up system coordinates
'''


## INIT
import os
import fnmatch
import re
import numpy as np
import json
import itertools as it
import pandas as pd
import cv2
import toml
from tqdm import tqdm
from collections import Counter
from anytree import RenderTree
import logging

<<<<<<< HEAD
from Pose2Sim.common import (
    retrieve_calib_params, computeP, weighted_triangulation,
    reprojection, euclidean_distance, sort_people_sports2d,
    sort_stringlist_by_last_number, zup2yup, convert_to_c3d
)
=======
from Pose2Sim.common import retrieve_calib_params, computeP, weighted_triangulation, \
    reprojection, euclidean_distance, sort_people_sports2d, interpolate_zeros_nans, \
    sort_stringlist_by_last_number, zup2yup, convert_to_c3d
>>>>>>> eb13d61b
from Pose2Sim.skeletons import *


## AUTHORSHIP INFORMATION
__author__ = "David Pagnon"
__copyright__ = "Copyright 2021, Pose2Sim"
__credits__ = ["David Pagnon"]
__license__ = "BSD 3-Clause License"
__version__ = "0.9.4"
__maintainer__ = "David Pagnon"
__email__ = "contact@david-pagnon.com"
__status__ = "Development"


## FUNCTIONS
def count_persons_in_json(file_path):
    with open(file_path, 'r') as file:
        data = json.load(file)
        return len(data.get('people', []))
    

def make_trc(config, Q, keypoints_names, f_range, id_person=-1):
    '''
    Make Opensim compatible trc file from a dataframe with 3D coordinates

    INPUT:
    - config_dict: dictionary of configuration parameters
    - Q: pandas dataframe with 3D coordinates as columns, frame number as rows
    - keypoints_names: list of strings
    - f_range: list of two numbers. Range of frames

    OUTPUT:
    - trc file
    '''

    trc_path, trc_f, frame_rate = config.get_make_trc_params(f_range, id_person)

    #Header
    DataRate = CameraRate = OrigDataRate = frame_rate
    NumFrames = len(Q)
    NumMarkers = len(keypoints_names)
    header_trc = ['PathFileType\t4\t(X/Y/Z)\t' + trc_f, 
            'DataRate\tCameraRate\tNumFrames\tNumMarkers\tUnits\tOrigDataRate\tOrigDataStartFrame\tOrigNumFrames', 
            '\t'.join(map(str,[DataRate, CameraRate, NumFrames, NumMarkers, 'm', OrigDataRate, f_range[0], f_range[1]])),
            'Frame#\tTime\t' + '\t\t\t'.join(keypoints_names) + '\t\t\t',
            '\t\t'+'\t'.join([f'X{i+1}\tY{i+1}\tZ{i+1}' for i in range(len(keypoints_names))]) + '\t']

    # Zup to Yup coordinate system
    Q = zup2yup(Q)

    #Add Frame# and Time columns
    Q.index = np.array(range(f_range[0], f_range[1]))
    Q.insert(0, 't', Q.index/ frame_rate)
    # Q = Q.fillna(' ')

    #Write file
    with open(trc_path, 'w') as trc_o:
        [trc_o.write(line+'\n') for line in header_trc]
        Q.to_csv(trc_o, sep='\t', index=True, header=None, lineterminator='\n')

    return trc_path


def retrieve_right_trc_order(trc_paths):
    '''
    Lets the user input which static file correspond to each generated trc file.
    
    INPUT:
    - trc_paths: list of strings
    
    OUTPUT:
    - trc_id: list of integers
    '''
    
    logging.info('\n\nReordering trc file IDs:')
    logging.info(f'\nPlease visualize the generated trc files in Blender or OpenSim.\nTrc files are stored in {os.path.dirname(trc_paths[0])}.\n')
    retry = True
    while retry:
        retry = False
        logging.info('List of trc files:')
        [logging.info(f'#{t_list}: {os.path.basename(trc_list)}') for t_list, trc_list in enumerate(trc_paths)]
        trc_id = []
        for t, trc_p in enumerate(trc_paths):
            logging.info(f'\nStatic trial #{t} corresponds to trc number:')
            trc_id += [input('Enter ID:')]
        
        # Check non int and duplicates
        try:
            trc_id = [int(t) for t in trc_id]
            duplicates_in_input = (len(trc_id) != len(set(trc_id)))
            if duplicates_in_input:
                retry = True
                print('\n\nWARNING: Same ID entered twice: please check IDs again.\n')
        except:
            print('\n\nWARNING: The ID must be an integer: please check IDs again.\n')
            retry = True
    
    return trc_id


def triangulation_from_best_cameras(config, coords_2D_kpt, coords_2D_kpt_swapped, projection_matrices, calib_params):
    '''
    Triangulates 2D keypoint coordinates. If reprojection error is above threshold,
    tries swapping left and right sides. If still above, removes a camera until error
    is below threshold unless the number of remaining cameras is below a predefined number.

    1. Creates subset with N cameras excluded 
    2. Tries all possible triangulations
    3. Chooses the one with smallest reprojection error
    If error too big, take off one more camera.
        If then below threshold, retain result.
        If better but still too big, take off one more camera.
    
    INPUTS:
    - a Config.toml file
    - coords_2D_kpt: (x,y,likelihood) * ncams array
    - coords_2D_kpt_swapped: (x,y,likelihood) * ncams array  with left/right swap
    - projection_matrices: list of arrays

    OUTPUTS:
    - Q: array of triangulated point (x,y,z,1.)
    - error_min: float
    - nb_cams_excluded: int
    '''
    
    # Read config_dict
    error_threshold_triangulation, min_cameras_for_triangulation, handle_LR_swap, undistort_points = config.get_triangulation_from_best_cameras_params()

    if undistort_points:
        calib_params_K = calib_params['K']
        calib_params_dist = calib_params['dist']
        calib_params_R = calib_params['R']
        calib_params_T = calib_params['T']

    # Initialize
    x_files, y_files, likelihood_files = coords_2D_kpt
    x_files_swapped, y_files_swapped, likelihood_files_swapped = coords_2D_kpt_swapped
    n_cams = len(x_files)
    error_min = np.inf 
    
    nb_cams_off = 0 # cameras will be taken-off until reprojection error is under threshold
    # print('\n')
    while error_min > error_threshold_triangulation and n_cams - nb_cams_off >= min_cameras_for_triangulation:
        # print("error min ", error_min, "thresh ", error_threshold_triangulation, 'nb_cams_off ', nb_cams_off)
        # Create subsets with "nb_cams_off" cameras excluded
        id_cams_off = np.array(list(it.combinations(range(n_cams), nb_cams_off)))
        
        if undistort_points:
            calib_params_K_filt = [calib_params_K]*len(id_cams_off)
            calib_params_dist_filt = [calib_params_dist]*len(id_cams_off)
            calib_params_R_filt = [calib_params_R]*len(id_cams_off)
            calib_params_T_filt = [calib_params_T]*len(id_cams_off)
        projection_matrices_filt = [projection_matrices]*len(id_cams_off)

        x_files_filt = np.vstack([x_files.copy()]*len(id_cams_off))
        y_files_filt = np.vstack([y_files.copy()]*len(id_cams_off))
        x_files_swapped_filt = np.vstack([x_files_swapped.copy()]*len(id_cams_off))
        y_files_swapped_filt = np.vstack([y_files_swapped.copy()]*len(id_cams_off))
        likelihood_files_filt = np.vstack([likelihood_files.copy()]*len(id_cams_off))
        
        if nb_cams_off > 0:
            for i in range(len(id_cams_off)):
                x_files_filt[i][id_cams_off[i]] = np.nan
                y_files_filt[i][id_cams_off[i]] = np.nan
                x_files_swapped_filt[i][id_cams_off[i]] = np.nan
                y_files_swapped_filt[i][id_cams_off[i]] = np.nan
                likelihood_files_filt[i][id_cams_off[i]] = np.nan
        
        # Excluded cameras index and count
        id_cams_off_tot_new = [np.argwhere(np.isnan(x)).ravel() for x in likelihood_files_filt]
        nb_cams_excluded_filt = [np.count_nonzero(np.nan_to_num(x)==0) for x in likelihood_files_filt] # count nans and zeros
        nb_cams_off_tot = max(nb_cams_excluded_filt)
        # print('likelihood_files_filt ',likelihood_files_filt)
        # print('nb_cams_excluded_filt ', nb_cams_excluded_filt, 'nb_cams_off_tot ', nb_cams_off_tot)
        if nb_cams_off_tot > n_cams - min_cameras_for_triangulation:
            break
        id_cams_off_tot = id_cams_off_tot_new
        
        # print('still in loop')
        if undistort_points:
            calib_params_K_filt = [ [ c[i] for i in range(n_cams) if not np.isnan(likelihood_files_filt[j][i]) and not likelihood_files_filt[j][i]==0. ] for j, c in enumerate(calib_params_K_filt) ]
            calib_params_dist_filt = [ [ c[i] for i in range(n_cams) if not np.isnan(likelihood_files_filt[j][i]) and not likelihood_files_filt[j][i]==0. ] for j, c in enumerate(calib_params_dist_filt) ]
            calib_params_R_filt = [ [ c[i] for i in range(n_cams) if not np.isnan(likelihood_files_filt[j][i]) and not likelihood_files_filt[j][i]==0. ] for j, c in enumerate(calib_params_R_filt) ]
            calib_params_T_filt = [ [ c[i] for i in range(n_cams) if not np.isnan(likelihood_files_filt[j][i]) and not likelihood_files_filt[j][i]==0. ] for j, c in enumerate(calib_params_T_filt) ]
        projection_matrices_filt = [ [ p[i] for i in range(n_cams) if not np.isnan(likelihood_files_filt[j][i]) and not likelihood_files_filt[j][i]==0. ] for j, p in enumerate(projection_matrices_filt) ]
        
        # print('\nnb_cams_off', repr(nb_cams_off), 'nb_cams_excluded', repr(nb_cams_excluded_filt))
        # print('likelihood_files ', repr(likelihood_files))
        # print('y_files ', repr(y_files))
        # print('x_files ', repr(x_files))
        # print('x_files_swapped ', repr(x_files_swapped))
        # print('likelihood_files_filt ', repr(likelihood_files_filt))
        # print('x_files_filt ', repr(x_files_filt))
        # print('id_cams_off_tot ', id_cams_off_tot)
        
        x_files_filt = [ np.array([ xx for ii, xx in enumerate(x) if not np.isnan(likelihood_files_filt[i][ii]) and not likelihood_files_filt[i][ii]==0. ]) for i,x in enumerate(x_files_filt) ]
        y_files_filt = [ np.array([ xx for ii, xx in enumerate(x) if not np.isnan(likelihood_files_filt[i][ii]) and not likelihood_files_filt[i][ii]==0. ]) for i,x in enumerate(y_files_filt) ]
        x_files_swapped_filt = [ np.array([ xx for ii, xx in enumerate(x) if not np.isnan(likelihood_files_filt[i][ii]) and not likelihood_files_filt[i][ii]==0. ]) for i,x in enumerate(x_files_swapped_filt) ]
        y_files_swapped_filt = [ np.array([ xx for ii, xx in enumerate(x) if not np.isnan(likelihood_files_filt[i][ii]) and not likelihood_files_filt[i][ii]==0. ]) for i,x in enumerate(y_files_swapped_filt) ]
        likelihood_files_filt = [ np.array([ xx for ii, xx in enumerate(x) if not np.isnan(xx) and not xx==0. ]) for x in likelihood_files_filt ]
        # print('y_files_filt ', repr(y_files_filt))
        # print('x_files_filt ', repr(x_files_filt))
        # Triangulate 2D points
        Q_filt = [weighted_triangulation(projection_matrices_filt[i], x_files_filt[i], y_files_filt[i], likelihood_files_filt[i]) for i in range(len(id_cams_off))]
        
        # Reprojection
        if undistort_points:
            coords_2D_kpt_calc_filt = [np.array([cv2.projectPoints(np.array(Q_filt[i][:-1]), calib_params_R_filt[i][j], calib_params_T_filt[i][j], calib_params_K_filt[i][j], calib_params_dist_filt[i][j])[0].ravel() 
                                        for j in range(n_cams-nb_cams_excluded_filt[i])]) 
                                        for i in range(len(id_cams_off))]
            coords_2D_kpt_calc_filt = [[coords_2D_kpt_calc_filt[i][:,0], coords_2D_kpt_calc_filt[i][:,1]] for i in range(len(id_cams_off))]
        else:
            coords_2D_kpt_calc_filt = [reprojection(projection_matrices_filt[i], Q_filt[i]) for i in range(len(id_cams_off))]
        coords_2D_kpt_calc_filt = np.array(coords_2D_kpt_calc_filt, dtype=object)
        x_calc_filt = coords_2D_kpt_calc_filt[:,0]
        # print('x_calc_filt ', x_calc_filt)
        y_calc_filt = coords_2D_kpt_calc_filt[:,1]
        
        # Reprojection error
        error = []
        for config_off_id in range(len(x_calc_filt)):
            q_file = [(x_files_filt[config_off_id][i], y_files_filt[config_off_id][i]) for i in range(len(x_files_filt[config_off_id]))]
            q_calc = [(x_calc_filt[config_off_id][i], y_calc_filt[config_off_id][i]) for i in range(len(x_calc_filt[config_off_id]))]
            error.append( np.mean( [euclidean_distance(q_file[i], q_calc[i]) for i in range(len(q_file))] ) )
        # print('error ', error)
            
        # Choosing best triangulation (with min reprojection error)
        # print('\n', error)
        # print('len(error) ', len(error))
        # print('len(x_calc_filt) ', len(x_calc_filt))
        # print('len(likelihood_files_filt) ', len(likelihood_files_filt))
        # print('len(id_cams_off_tot) ', len(id_cams_off_tot))
        # print('min error ', np.nanmin(error))
        # print('argmin error ', np.nanargmin(error))
        error_min = np.nanmin(error)
        # print(error_min)
        best_cams = np.nanargmin(error)
        nb_cams_excluded = nb_cams_excluded_filt[best_cams]
        
        Q = Q_filt[best_cams][:-1]


        # Swap left and right sides if reprojection error still too high
        if handle_LR_swap and error_min > error_threshold_triangulation:
            # print('handle')
            n_cams_swapped = 1
            error_off_swap_min = error_min
            while error_off_swap_min > error_threshold_triangulation and n_cams_swapped < (n_cams - nb_cams_off_tot) / 2: # more than half of the cameras switched: may triangulate twice the same side
                # print('SWAP: nb_cams_off ', nb_cams_off, 'n_cams_swapped ', n_cams_swapped, 'nb_cams_off_tot ', nb_cams_off_tot)
                # Create subsets 
                id_cams_swapped = np.array(list(it.combinations(range(n_cams-nb_cams_off_tot), n_cams_swapped)))
                # print('id_cams_swapped ', id_cams_swapped)
                x_files_filt_off_swap = [[x] * len(id_cams_swapped) for x in x_files_filt]
                y_files_filt_off_swap = [[y] * len(id_cams_swapped) for y in y_files_filt]
                # print('x_files_filt_off_swap ', x_files_filt_off_swap)
                # print('y_files_filt_off_swap ', y_files_filt_off_swap)
                for id_off in range(len(id_cams_off)): # for each configuration with nb_cams_off_tot removed 
                    for id_swapped, config_swapped in enumerate(id_cams_swapped): # for each of these configurations, test all subconfigurations with with n_cams_swapped swapped
                        # print('id_off ', id_off, 'id_swapped ', id_swapped, 'config_swapped ',  config_swapped)
                        x_files_filt_off_swap[id_off][id_swapped][config_swapped] = x_files_swapped_filt[id_off][config_swapped] 
                        y_files_filt_off_swap[id_off][id_swapped][config_swapped] = y_files_swapped_filt[id_off][config_swapped]
                                
                # Triangulate 2D points
                Q_filt_off_swap = np.array([[weighted_triangulation(projection_matrices_filt[id_off], x_files_filt_off_swap[id_off][id_swapped], y_files_filt_off_swap[id_off][id_swapped], likelihood_files_filt[id_off]) 
                                                for id_swapped in range(len(id_cams_swapped))]
                                                for id_off in range(len(id_cams_off))] )
                
                # Reprojection
                if undistort_points:
                    coords_2D_kpt_calc_off_swap = [np.array([[cv2.projectPoints(np.array(Q_filt_off_swap[id_off][id_swapped][:-1]), calib_params_R_filt[id_off][j], calib_params_T_filt[id_off][j], calib_params_K_filt[id_off][j], calib_params_dist_filt[id_off][j])[0].ravel() 
                                                    for j in range(n_cams-nb_cams_off_tot)] 
                                                    for id_swapped in range(len(id_cams_swapped))])
                                                    for id_off in range(len(id_cams_off))]
                    coords_2D_kpt_calc_off_swap = np.array([[[coords_2D_kpt_calc_off_swap[id_off][id_swapped,:,0], coords_2D_kpt_calc_off_swap[id_off][id_swapped,:,1]] 
                                                    for id_swapped in range(len(id_cams_swapped))] 
                                                    for id_off in range(len(id_cams_off))])
                else:
                    coords_2D_kpt_calc_off_swap = [np.array([reprojection(projection_matrices_filt[id_off], Q_filt_off_swap[id_off][id_swapped]) 
                                                    for id_swapped in range(len(id_cams_swapped))])
                                                    for id_off in range(len(id_cams_off))]
                # print(repr(coords_2D_kpt_calc_off_swap))
                x_calc_off_swap = [c[:,0] for c in coords_2D_kpt_calc_off_swap]
                y_calc_off_swap = [c[:,1] for c in coords_2D_kpt_calc_off_swap]
                
                # Reprojection error
                # print('x_files_filt_off_swap ', x_files_filt_off_swap)
                # print('x_calc_off_swap ', x_calc_off_swap)
                error_off_swap = []
                for id_off in range(len(id_cams_off)):
                    error_percam = []
                    for id_swapped, config_swapped in enumerate(id_cams_swapped):
                        # print(id_off,id_swapped,n_cams,nb_cams_off)
                        # print(repr(x_files_filt_off_swap))
                        q_file_off_swap = [(x_files_filt_off_swap[id_off][id_swapped][i], y_files_filt_off_swap[id_off][id_swapped][i]) for i in range(n_cams - nb_cams_off_tot)]
                        q_calc_off_swap = [(x_calc_off_swap[id_off][id_swapped][i], y_calc_off_swap[id_off][id_swapped][i]) for i in range(n_cams - nb_cams_off_tot)]
                        error_percam.append( np.mean( [euclidean_distance(q_file_off_swap[i], q_calc_off_swap[i]) for i in range(len(q_file_off_swap))] ) )
                    error_off_swap.append(error_percam)
                error_off_swap = np.array(error_off_swap)
                # print('error_off_swap ', error_off_swap)
                
                # Choosing best triangulation (with min reprojection error)
                error_off_swap_min = np.min(error_off_swap)
                best_off_swap_config = np.unravel_index(error_off_swap.argmin(), error_off_swap.shape)
                
                id_off_cams = best_off_swap_config[0]
                id_swapped_cams = id_cams_swapped[best_off_swap_config[1]]
                Q_best = Q_filt_off_swap[best_off_swap_config][:-1]

                n_cams_swapped += 1

            if error_off_swap_min < error_min:
                error_min = error_off_swap_min
                best_cams = id_off_cams
                Q = Q_best
        
        # print(error_min)
        
        nb_cams_off += 1
    
    # Index of excluded cams for this keypoint
    # print('Loop ended')
    
    if 'best_cams' in locals():
        # print(id_cams_off_tot)
        # print('len(id_cams_off_tot) ', len(id_cams_off_tot))
        # print('id_cams_off_tot ', id_cams_off_tot)
        id_excluded_cams = id_cams_off_tot[best_cams]
        # print('id_excluded_cams ', id_excluded_cams)
    else:
        id_excluded_cams = list(range(n_cams))
        nb_cams_excluded = n_cams
    # print('id_excluded_cams ', id_excluded_cams)
    
    # If triangulation not successful, error = nan,  and 3D coordinates as missing values
    if error_min > error_threshold_triangulation:
        error_min = np.nan
        Q = np.array([np.nan, np.nan, np.nan])
        
    return Q, error_min, nb_cams_excluded, id_excluded_cams


def extract_files_frame_f(json_tracked_files_f, keypoints_ids, nb_persons_to_detect):
    '''
    Extract data from json files for frame f, 
    in the order of the body model hierarchy.

    INPUTS:
    - json_tracked_files_f: list of str. Paths of json_files for frame f.
    - keypoints_ids: list of int. Keypoints IDs in the order of the hierarchy.
    - nb_persons_to_detect: int

    OUTPUTS:
    - x_files, y_files, likelihood_files: [[[list of coordinates] * n_cams ] * nb_persons_to_detect]
    '''

    n_cams = len(json_tracked_files_f)
    
    x_files = [[] for n in range(nb_persons_to_detect)]
    y_files = [[] for n in range(nb_persons_to_detect)]
    likelihood_files = [[] for n in range(nb_persons_to_detect)]
    for n in range(nb_persons_to_detect):
        for cam_nb in range(n_cams):
            x_files_cam, y_files_cam, likelihood_files_cam = [], [], []
            try:
                with open(json_tracked_files_f[cam_nb], 'r') as json_f:
                    js = json.load(json_f)
                    for keypoint_id in keypoints_ids:
                        try:
                            x_files_cam.append( js['people'][n]['pose_keypoints_2d'][keypoint_id*3] )
                            y_files_cam.append( js['people'][n]['pose_keypoints_2d'][keypoint_id*3+1] )
                            likelihood_files_cam.append( js['people'][n]['pose_keypoints_2d'][keypoint_id*3+2] )
                        except:
                            x_files_cam.append( np.nan )
                            y_files_cam.append( np.nan )
                            likelihood_files_cam.append( np.nan )
            except:
                x_files_cam = [np.nan] * len(keypoints_ids)
                y_files_cam = [np.nan] * len(keypoints_ids)
                likelihood_files_cam = [np.nan] * len(keypoints_ids)
            x_files[n].append(x_files_cam)
            y_files[n].append(y_files_cam)
            likelihood_files[n].append(likelihood_files_cam)
        
    x_files = np.array(x_files)
    y_files = np.array(y_files)
    likelihood_files = np.array(likelihood_files)

    return x_files, y_files, likelihood_files


def triangulate_single(config, f, json_files_names, json_dirs_names, pose_dir,
                            keypoints_ids, nb_persons_to_detect, keypoints_idx, keypoints_idx_swapped,
                            P, calib_params, likelihood_threshold, undistort_points):

    n_cams = len(json_files_names)
    
    # print(f'\nFrame {f}:')        
    # Get x,y,likelihood values from files
    json_files_names_f = [[j for j in json_files_names[c] if int(re.split(r'(\d+)',j)[-2])==f] for c in range(n_cams)]
    json_files_names_f = [j for j_list in json_files_names_f for j in (j_list or ['none'])]
    json_files_f = [os.path.join(pose_dir, json_dirs_names[c], json_files_names_f[c]) for c in range(n_cams)]

    x_files, y_files, likelihood_files = extract_files_frame_f(json_files_f, keypoints_ids, nb_persons_to_detect)
    # [[[list of coordinates] * n_cams ] * nb_persons_to_detect]
    # vs. [[list of coordinates] * n_cams ] 
    
    # undistort points
    if undistort_points:
        for n in range(nb_persons_to_detect):
            points = [np.array(tuple(zip(x_files[n][i],y_files[n][i]))).reshape(-1, 1, 2).astype('float32') for i in range(n_cams)]
            undistorted_points = [cv2.undistortPoints(points[i], calib_params['K'][i], calib_params['dist'][i], None, calib_params['optim_K'][i]) for i in range(n_cams)]
            x_files[n] =  np.array([[u[i][0][0] for i in range(len(u))] for u in undistorted_points])
            y_files[n] =  np.array([[u[i][0][1] for i in range(len(u))] for u in undistorted_points])
            # This is good for slight distortion. For fisheye camera, the model does not work anymore. See there for an example https://github.com/lambdaloop/aniposelib/blob/d03b485c4e178d7cff076e9fe1ac36837db49158/aniposelib/cameras.py#L301

    # Replace likelihood by 0 if under likelihood_threshold
    with np.errstate(invalid='ignore'):
        for n in range(nb_persons_to_detect):
            x_files[n][likelihood_files[n] < likelihood_threshold] = np.nan
            y_files[n][likelihood_files[n] < likelihood_threshold] = np.nan
            likelihood_files[n][likelihood_files[n] < likelihood_threshold] = np.nan

    Q = [[] for _ in range(nb_persons_to_detect)]
    error = [[] for _ in range(nb_persons_to_detect)]
    nb_cams_excluded = [[] for _ in range(nb_persons_to_detect)]
    id_excluded_cams = [[] for _ in range(nb_persons_to_detect)]
    
    for n in range(nb_persons_to_detect):
        for keypoint_idx in keypoints_idx:
        # keypoints_nb = 2
        # for keypoint_idx in range(2):
        # Triangulate cameras with min reprojection error
            # print('\n', keypoints_names[keypoint_idx])
            coords_2D_kpt = np.array( (x_files[n][:, keypoint_idx], y_files[n][:, keypoint_idx], likelihood_files[n][:, keypoint_idx]) )
            coords_2D_kpt_swapped = np.array(( x_files[n][:, keypoints_idx_swapped[keypoint_idx]], y_files[n][:, keypoints_idx_swapped[keypoint_idx]], likelihood_files[n][:, keypoints_idx_swapped[keypoint_idx]] ))

            Q_kpt, error_kpt, nb_cams_excluded_kpt, id_excluded_cams_kpt = triangulation_from_best_cameras(config, coords_2D_kpt, coords_2D_kpt_swapped, P, calib_params) # P has been modified if undistort_points=True

            Q[n].append(Q_kpt)
            error[n].append(error_kpt)
            nb_cams_excluded[n].append(nb_cams_excluded_kpt)
            id_excluded_cams[n].append(id_excluded_cams_kpt)

    return Q, error, nb_cams_excluded, id_excluded_cams


def triangulate_all(config):
    '''
    For each frame
    For each keypoint
    - Triangulate keypoint
    - Reproject it on all cameras
    - Take off cameras until requirements are met
    Interpolate missing values
    Create trc file
    Print recap message
    
     INPUTS: 
    - a calibration file (.toml extension)
    - json files for each camera with indices matching the detected persons
    - a Config.toml file
    - a skeleton model
    
    OUTPUTS: 
    - a .trc file with 3D coordinates in Y-up system coordinates 
    '''
    
    calib_file, model, pose_dir, poseSync_dir, poseTracked_dir, multi_person, frame_range, likelihood_threshold, interpolation_kind, interp_gap_smaller_than, fill_large_gaps_with, show_interp_indices, undistort_points, make_c3d, error_threshold_triangulation = config.get_triangulation_param()
    
    # Projection matrix from toml calibration file
    P = computeP(calib_file, undistort=undistort_points)
    calib_params = retrieve_calib_params(calib_file)
            
    keypoints_ids = [node.id for _, _, node in RenderTree(model) if node.id!=None]
    keypoints_names = [node.name for _, _, node in RenderTree(model) if node.id!=None]
    keypoints_idx = list(range(len(keypoints_ids)))
    keypoints_nb = len(keypoints_ids)
    # for pre, _, node in RenderTree(model): 
    #     print(f'{pre}{node.name} id={node.id}')
    
    # left/right swapped keypoints
    keypoints_names_swapped = ['L'+keypoint_name[1:] if keypoint_name.startswith('R') else 'R'+keypoint_name[1:] if keypoint_name.startswith('L') else keypoint_name for keypoint_name in keypoints_names]
    keypoints_names_swapped = [keypoint_name_swapped.replace('right', 'left') if keypoint_name_swapped.startswith('right') else keypoint_name_swapped.replace('left', 'right') if keypoint_name_swapped.startswith('left') else keypoint_name_swapped for keypoint_name_swapped in keypoints_names_swapped]
    keypoints_idx_swapped = [keypoints_names.index(keypoint_name_swapped) for keypoint_name_swapped in keypoints_names_swapped] # find index of new keypoint_name
    
    # 2d-pose files selection
    try:
        pose_listdirs_names = next(os.walk(pose_dir))[1]
        os.listdir(os.path.join(pose_dir, pose_listdirs_names[0]))[0]
    except:
        raise ValueError(f'No json files found in {pose_dir} subdirectories. Make sure you run Pose2Sim.poseEstimation() first.')
    pose_listdirs_names = sort_stringlist_by_last_number(pose_listdirs_names)
    json_dirs_names = [k for k in pose_listdirs_names if 'json' in k]
    n_cams = len(json_dirs_names)
    try: 
        json_files_names = [fnmatch.filter(os.listdir(os.path.join(poseTracked_dir, js_dir)), '*.json') for js_dir in json_dirs_names]
        pose_dir = poseTracked_dir
    except:
        try: 
            json_files_names = [fnmatch.filter(os.listdir(os.path.join(poseSync_dir, js_dir)), '*.json') for js_dir in json_dirs_names]
            pose_dir = poseSync_dir
        except:
            try:
                json_files_names = [fnmatch.filter(os.listdir(os.path.join(pose_dir, js_dir)), '*.json') for js_dir in json_dirs_names]
            except:
                raise Exception(f'No json files found in {pose_dir}, {poseSync_dir}, nor {poseTracked_dir} subdirectories. Make sure you run Pose2Sim.poseEstimation() first.')
    json_files_names = [sort_stringlist_by_last_number(js) for js in json_files_names]    

    # frame range selection
    f_range = [[0,min([len(j) for j in json_files_names])] if frame_range==[] else frame_range][0]
    frame_nb = f_range[1] - f_range[0]
    
    # Check that camera number is consistent between calibration file and pose folders
    if n_cams != len(P):
        raise Exception(f'Error: The number of cameras is not consistent: Found {len(P)} cameras in the calibration file, and {n_cams} cameras based on the number of pose folders.')
    
    # Triangulation
    if multi_person:
        nb_persons_to_detect = max(max(count_persons_in_json(os.path.join(pose_dir, json_dirs_names[c], json_fname)) for json_fname in json_files_names[c]) for c in range(n_cams))
    else:
        nb_persons_to_detect = 1

    Q_tot, error_tot, nb_cams_excluded_tot, id_excluded_cams_tot = [], [], [], []
    Q_old = None
    
    for f in tqdm(range(*f_range)):
        Q_current, error_current, nb_cams_excluded_current, id_excluded_cams_current = triangulate_single(
            config, f, json_files_names, json_dirs_names, pose_dir,
        keypoints_ids, nb_persons_to_detect, keypoints_idx, keypoints_idx_swapped,
        P, calib_params, likelihood_threshold, undistort_points
    )

        if multi_person:
            # reID persons across frames by checking the distance from one frame to another
            # print('Q before ordering ', np.array(Q)[:,:2])
            if Q_old is not None:
                # Mise à jour de Q_old en gardant les valeurs non NaN
                Q_old_updated = []
                for n in range(nb_persons_to_detect):
                    person_old = []
                    for k in range(keypoints_nb):
                        if np.isnan(Q_current[n][k]).any():
                            person_old.append(Q_old[n][k])
                        else:
                            person_old.append(Q_current[n][k])
                    Q_old_updated.append(person_old)
                Q_old = Q_old_updated
                # Re-identification
                Q_current, associated_tuples = sort_people_sports2d(Q_old, Q_current)
                # Réordonner les autres listes en fonction de associated_tuples
                error_sorted, nb_cams_excluded_sorted, id_excluded_cams_sorted = [], [], []
                for i in range(len(Q_current)):
                    ids = associated_tuples[:,1][associated_tuples[:,0] == i].tolist()
                    if len(ids) > 0:
                        error_sorted.append(error_current[ids[0]])
                        nb_cams_excluded_sorted.append(nb_cams_excluded_current[ids[0]])
                        id_excluded_cams_sorted.append(id_excluded_cams_current[ids[0]])
                    else:
                        error_sorted.append(error_current[i])
                        nb_cams_excluded_sorted.append(nb_cams_excluded_current[i])
                        id_excluded_cams_sorted.append(id_excluded_cams_current[i])
                error_current = error_sorted
                nb_cams_excluded_current = nb_cams_excluded_sorted
                id_excluded_cams_current = id_excluded_cams_sorted
            else:
                Q_old = Q_current

        # TODO: if distance > threshold, new person
        
        # Add triangulated points, errors and excluded cameras to pandas dataframes
        Q_tot.append([np.concatenate(Q_current[n]) for n in range(nb_persons_to_detect)])
        error_tot.append([error_current[n] for n in range(nb_persons_to_detect)])
        nb_cams_excluded_tot.append([nb_cams_excluded_current[n] for n in range(nb_persons_to_detect)])
        id_excluded_cams_tot.append([[id_excluded_cams_current[n][k] for k in range(keypoints_nb)] for n in range(nb_persons_to_detect)])
            
    # fill values for if a person that was not initially detected has entered the frame 
    Q_tot = [list(tpl) for tpl in zip(*it.zip_longest(*Q_tot, fillvalue=[np.nan]*keypoints_nb*3))]
    error_tot = [list(tpl) for tpl in zip(*it.zip_longest(*error_tot, fillvalue=[np.nan]*keypoints_nb*3))]
    nb_cams_excluded_tot = [list(tpl) for tpl in zip(*it.zip_longest(*nb_cams_excluded_tot, fillvalue=[np.nan]*keypoints_nb*3))]
    id_excluded_cams_tot = [list(tpl) for tpl in zip(*it.zip_longest(*id_excluded_cams_tot, fillvalue=[np.nan]*keypoints_nb*3))]

    # dataframes for each person
    Q_tot = [pd.DataFrame([Q_tot_f[n] for Q_tot_f in Q_tot]) for n in range(nb_persons_to_detect)]
    error_tot = [pd.DataFrame([error_tot_f[n] for error_tot_f in error_tot]) for n in range(nb_persons_to_detect)]
    nb_cams_excluded_tot = [pd.DataFrame([nb_cams_excluded_tot_f[n] for nb_cams_excluded_tot_f in nb_cams_excluded_tot]) for n in range(nb_persons_to_detect)]
    id_excluded_cams_tot = [pd.DataFrame([id_excluded_cams_tot_f[n] for id_excluded_cams_tot_f in id_excluded_cams_tot]) for n in range(nb_persons_to_detect)]
    
    for n in range(nb_persons_to_detect):
        error_tot[n]['mean'] = error_tot[n].mean(axis = 1)
        nb_cams_excluded_tot[n]['mean'] = nb_cams_excluded_tot[n].mean(axis = 1)
    
    # Delete participants with less than 4 valid triangulated frames
    # for each person, for each keypoint, frames to interpolate
    zero_nan_frames = [np.where( Q_tot[n].iloc[:,::3].T.eq(0) | ~np.isfinite(Q_tot[n].iloc[:,::3].T) ) for n in range(nb_persons_to_detect)]
    zero_nan_frames_per_kpt = [[zero_nan_frames[n][1][np.where(zero_nan_frames[n][0]==k)[0]] for k in range(keypoints_nb)] for n in range(nb_persons_to_detect)]
    non_nan_nb_first_kpt = [frame_nb - len(zero_nan_frames_per_kpt[n][0]) for n in range(nb_persons_to_detect)]
    deleted_person_id = [n for n in range(len(non_nan_nb_first_kpt)) if non_nan_nb_first_kpt[n]<4]

    Q_tot = [Q_tot[n] for n in range(len(Q_tot)) if n not in deleted_person_id]
    error_tot = [error_tot[n] for n in range(len(error_tot)) if n not in deleted_person_id]
    nb_cams_excluded_tot = [nb_cams_excluded_tot[n] for n in range(len(nb_cams_excluded_tot)) if n not in deleted_person_id]
    id_excluded_cams_tot = [id_excluded_cams_tot[n] for n in range(len(id_excluded_cams_tot)) if n not in deleted_person_id]
    nb_persons_to_detect = len(Q_tot)

    if nb_persons_to_detect ==0:
        raise Exception('No persons have been triangulated. Please check your calibration and your synchronization, or the triangulation parameters in Config.toml.')

    # IDs of excluded cameras
    # id_excluded_cams_tot = [np.concatenate([id_excluded_cams_tot[f][k] for f in range(frames_nb)]) for k in range(keypoints_nb)]
    id_excluded_cams_tot = [np.hstack(np.hstack(np.array(id_excluded_cams_tot[n]))) for n in range(nb_persons_to_detect)]
    cam_excluded_count = [dict(Counter(k)) for k in id_excluded_cams_tot]
    [cam_excluded_count[n].update((x, y/frame_nb/keypoints_nb) for x, y in cam_excluded_count[n].items()) for n in range(nb_persons_to_detect)]
    
    # Optionally, for each person, for each keypoint, show indices of frames that should be interpolated
    if show_interp_indices:
        gaps = [[np.where(np.diff(zero_nan_frames_per_kpt[n][k]) > 1)[0] + 1 for k in range(keypoints_nb)] for n in range(nb_persons_to_detect)]
        sequences = [[np.split(zero_nan_frames_per_kpt[n][k], gaps[n][k]) for k in range(keypoints_nb)] for n in range(nb_persons_to_detect)]
        interp_frames = [[[f'{seq[0]}:{seq[-1]}' for seq in seq_kpt if len(seq)<=interp_gap_smaller_than and len(seq)>0] for seq_kpt in sequences[n]] for n in range(nb_persons_to_detect)]
        non_interp_frames = [[[f'{seq[0]}:{seq[-1]}' for seq in seq_kpt if len(seq)>interp_gap_smaller_than] for seq_kpt in sequences[n]] for n in range(nb_persons_to_detect)]
    else:
        interp_frames = None
        non_interp_frames = []

    # Interpolate missing values
    if interpolation_kind != 'none':
        for n in range(nb_persons_to_detect):
            try:
                Q_tot[n] = Q_tot[n].apply(interpolate_zeros_nans, axis=0, args=[interp_gap_smaller_than, interpolation_kind])
            except:
                logging.info(f'Interpolation was not possible for person {n}. This means that not enough points are available, which is often due to a bad calibration.')
    # Fill non-interpolated values with last valid one
    if fill_large_gaps_with == 'last_value':
        for n in range(nb_persons_to_detect): 
            Q_tot[n] = Q_tot[n].ffill(axis=0).bfill(axis=0)
    elif fill_large_gaps_with == 'zeros':
        for n in range(nb_persons_to_detect): 
            Q_tot[n].replace(np.nan, 0, inplace=True)
    
    # Create TRC file
    trc_paths = [make_trc(config, Q_tot[n], keypoints_names, f_range, id_person=n) for n in range(len(Q_tot))]
    if make_c3d:
        logging.info('All trc files have been converted to c3d.')
        c3d_paths = [convert_to_c3d(t) for t in trc_paths]
        
    # # Reorder TRC files
    # if multi_person and reorder_trc and len(trc_paths)>1:
    #     trc_id = retrieve_right_trc_order(trc_paths)
    #     [os.rename(t, t+'.old') for t in trc_paths]
    #     [os.rename(t+'.old', trc_paths[i]) for i, t in zip(trc_id,trc_paths)]
    #     if make_c3d:
    #         [os.rename(c, c+'.old') for c in c3d_paths]
    #         [os.rename(c+'.old', c3d_paths[i]) for i, c in zip(trc_id,c3d_paths)]
    #     error_tot = [error_tot[i] for i in trc_id]
    #     nb_cams_excluded_tot = [nb_cams_excluded_tot[i] for i in trc_id]
    #     cam_excluded_count = [cam_excluded_count[i] for i in trc_id]
    #     interp_frames = [interp_frames[i] for i in trc_id]
    #     non_interp_frames = [non_interp_frames[i] for i in trc_id]
        
    #     logging.info('\nThe trc and c3d files have been renamed to match the order of the static sequences.')


    # Recap message
    calib = toml.load(calib_file)
    cal_keys = [c for c in calib.keys() 
            if c not in ['metadata', 'capture_volume', 'charuco', 'checkerboard'] 
            and isinstance(calib[c],dict)]
    cam_names = np.array([calib[c].get('name') if calib[c].get('name') else c for c in cal_keys])
    cam_names = cam_names[list(cam_excluded_count[0].keys())]
    
    # Recap
    calib_cam1 = calib[cal_keys[0]]
    fm = calib_cam1['matrix'][0][0]
    Dm = euclidean_distance(calib_cam1['translation'], [0,0,0])

    logging.info('')
    nb_persons_to_detect = len(error_tot)
    for n in range(nb_persons_to_detect):
        if nb_persons_to_detect > 1:
            logging.info(f'\n\nPARTICIPANT {n+1}\n')
        
        for idx, name in enumerate(keypoints_names):
            mean_error_keypoint_px = np.around(error_tot[n].iloc[:,idx].mean(), decimals=1) # RMS à la place?
            mean_error_keypoint_m = np.around(mean_error_keypoint_px * Dm / fm, decimals=3)
            mean_cam_excluded_keypoint = np.around(nb_cams_excluded_tot[n].iloc[:,idx].mean(), decimals=2)
            logging.info(f'Mean reprojection error for {name} is {mean_error_keypoint_px} px (~ {mean_error_keypoint_m} m), reached with {mean_cam_excluded_keypoint} excluded cameras. ')
            if show_interp_indices:
                if interpolation_kind != 'none':
                    if len(list(interp_frames[n][idx])) == 0 and len(list(non_interp_frames[n][idx])) == 0:
                        logging.info(f'  No frames needed to be interpolated.')
                    if len(list(interp_frames[n][idx]))>0: 
                        interp_str = str(interp_frames[n][idx]).replace(":", " to ").replace("'", "").replace("]", "").replace("[", "")
                        logging.info(f'  Frames {interp_str} were interpolated.')
                    if len(list(non_interp_frames[n][idx]))>0:
                        noninterp_str = str(non_interp_frames[n][idx]).replace(":", " to ").replace("'", "").replace("]", "").replace("[", "")
                        logging.info(f'  Frames {noninterp_str} were not interpolated.')
                else:
                    logging.info(f'No frames were interpolated because \'interpolation_kind\' was set to none.')
        
        mean_error_px = np.around(error_tot[n]['mean'].mean(), decimals=1)
        mean_error_mm = np.around(mean_error_px * Dm / fm *1000, decimals=1)
        mean_cam_excluded = np.around(nb_cams_excluded_tot[n]['mean'].mean(), decimals=2)

        logging.info(f'\n--> Mean reprojection error for all points on all frames is {mean_error_px} px, which roughly corresponds to {mean_error_mm} mm. ')
        logging.info(f'Cameras were excluded if likelihood was below {likelihood_threshold} and if the reprojection error was above {error_threshold_triangulation} px.') 
        if interpolation_kind != 'none':
            logging.info(f'Gaps were interpolated with {interpolation_kind} method if smaller than {interp_gap_smaller_than} frames. Larger gaps were filled with {["the last valid value" if fill_large_gaps_with == "last_value" else "zeros" if fill_large_gaps_with == "zeros" else "NaNs"][0]}.') 
        logging.info(f'In average, {mean_cam_excluded} cameras had to be excluded to reach these thresholds.')
        
        cam_excluded_count[n] = {i: v for i, v in zip(cam_names, cam_excluded_count[n].values())}
        cam_excluded_count[n] = {k: v for k, v in sorted(cam_excluded_count[n].items(), key=lambda item: item[1])[::-1]}
        str_cam_excluded_count = ''
        for i, (k, v) in enumerate(cam_excluded_count[n].items()):
            if i ==0:
                 str_cam_excluded_count += f'Camera {k} was excluded {int(np.round(v*100))}% of the time, '
            elif i == len(cam_excluded_count[n])-1:
                str_cam_excluded_count += f'and Camera {k}: {int(np.round(v*100))}%.'
            else:
                str_cam_excluded_count += f'Camera {k}: {int(np.round(v*100))}%, '
        logging.info(str_cam_excluded_count)
        logging.info(f'\n3D coordinates are stored at {trc_paths[n]}.')<|MERGE_RESOLUTION|>--- conflicted
+++ resolved
@@ -47,17 +47,9 @@
 from anytree import RenderTree
 import logging
 
-<<<<<<< HEAD
-from Pose2Sim.common import (
-    retrieve_calib_params, computeP, weighted_triangulation,
-    reprojection, euclidean_distance, sort_people_sports2d,
-    sort_stringlist_by_last_number, zup2yup, convert_to_c3d
-)
-=======
 from Pose2Sim.common import retrieve_calib_params, computeP, weighted_triangulation, \
     reprojection, euclidean_distance, sort_people_sports2d, interpolate_zeros_nans, \
     sort_stringlist_by_last_number, zup2yup, convert_to_c3d
->>>>>>> eb13d61b
 from Pose2Sim.skeletons import *
 
 
