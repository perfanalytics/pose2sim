###############################################################################
## PROJECT PARAMETERS                                                        ##
###############################################################################


# Configure your project parameters here. 
# 
# IMPORTANT:
# If a parameter is not found here, Pose2Sim will look for its value in the 
# Config.toml file of the level above. This way, you can set global 
# instructions for the Session and alter them for specific Participants or Trials.
#
# If you wish to overwrite a parameter for a specific trial or participant,  
# edit its Config.toml file by uncommenting its key (e.g., [project])
# and editing its value (e.g., frame_range = [10,300]). Or else, uncomment 
# [filtering.butterworth] and set cut_off_frequency = 10, etc.



[project]
multi_person = true # true for trials with multiple participants. If false, only the person with lowest reprojection error is analyzed.
participant_height = 'auto' # 'auto', float (eg 1.72), or list of floats (eg [1.72, 1.40])  # meters  # Only used for marker augmentation 
participant_mass = [70.0, 63.5]     # float (eg 70.0), or list of floats (eg [70.0, 63.5])  # kg      # Only used for marker augmentation and scaling, no impact on results unless you need to further compute forces

frame_rate = 'auto' # fps # int or 'auto'. If 'auto', finds from video (or defaults to 60 fps if you work with images) 
frame_range = 'auto' # 'auto', 'all', or range like [10,300]. If 'auto', will trim around the frames with low reprojection error (useful if a person enters/exits the scene)

## If cameras are not synchronized, designates the frame range of the camera with the shortest recording time
## N.B.: If you want a time range instead, use frame_range = time_range * frame_rate
## For example if you want to analyze from 0.1 to 2 seconds with a 60 fps frame rate, 
## frame_range = [0.1, 2.0]*frame_rate = [6, 120]

exclude_from_batch = [] # List of trials to be excluded from batch analysis, ['<participant_dir/trial_dir>', 'etc'].
# e.g. ['S00_P00_Participant/S00_P00_T00_StaticTrial', 'S00_P00_Participant/S00_P00_T01_BalancingTrial']


[pose]
vid_img_extension = 'mp4' # any video or image extension

pose_model = 'Body_with_feet'  #With RTMLib: 
                         # - Body_with_feet (default HALPE_26 model), 
                         # - Whole_body_wrist (COCO_133_WRIST: body + feet + 2 hand_points), 
                         # - Whole_body (COCO_133: body + feet + hands), 
                         # - Body (COCO_17). Marker augmentation won't work, Kinematic analysis will work,
                         # - Hand (HAND_21, only lightweight mode. Potentially better results with Whole_body), 
                         # - Face (FACE_106), 
                         # - Animal (ANIMAL2D_17)
                         # /!\ Only RTMPose is natively embeded in Pose2Sim. For all other pose estimation methods, you will have to run them yourself, and then refer to the documentation to convert the output files if needed
                         # /!\ For Face and Animal, use mode="""{dictionary}""", and find the corresponding .onnx model there https://github.com/open-mmlab/mmpose/tree/main/projects/rtmpose
                         
                         #With MMPose: HALPE_26, COCO_133, COCO_17, CUSTOM. See CUSTOM example at the end of the file
                         #With openpose: BODY_25B, BODY_25, BODY_135, COCO, MPII
                         #With mediapipe: BLAZEPOSE
                         #With alphapose: HALPE_26, HALPE_68, HALPE_136, COCO_133
                         #With deeplabcut: CUSTOM. See example at the end of the file

mode = 'balanced' # 'lightweight', 'balanced', 'performance', 
                  # or """{dictionary}""" (see below)
# A dictionary (WITHIN THREE DOUBLE QUOTES) allows you to manually select the person detection (if top_down approach) and/or pose estimation models (see https://github.com/Tau-J/rtmlib). 
# Models can be local paths or URLs.
# Make sure the input_sizes are within square brackets, and that they are in the opposite order from the one in the model path (for example, it would be [192,256] for rtmpose-m_simcc-body7_pt-body7-halpe26_700e-256x192-4d3e73dd_20230605.zip). 
# If your pose_model is not provided in skeletons.py, you may have to create your own one (see example at the end of the file).
# Example, equivalent to mode='balanced':
# mode = """{'det_class':'YOLOX',
#          'det_model':'https://download.openmmlab.com/mmpose/v1/projects/rtmposev1/onnx_sdk/yolox_m_8xb8-300e_humanart-c2c7a14a.zip',
#          'det_input_size':[640, 640],
#          'pose_class':'RTMPose',
#          'pose_model':'https://download.openmmlab.com/mmpose/v1/projects/rtmposev1/onnx_sdk/rtmpose-m_simcc-body7_pt-body7-halpe26_700e-256x192-4d3e73dd_20230605.zip',
#          'pose_input_size':[192,256]}"""
# Example with one-stage RTMO model (Requires pose_model = 'Body'):
# mode = """{'pose_class':'RTMO', 
#          'pose_model':'https://download.openmmlab.com/mmpose/v1/projects/rtmo/onnx_sdk/rtmo-m_16xb16-600e_body7-640x640-39e78cc4_20231211.zip', 
#          'pose_input_size':[640, 640]}"""
# Example with animal pose estimation:
# mode = """{'pose_class':'RTMPose',
#          'pose_model':'https://download.openmmlab.com/mmpose/v1/projects/rtmposev1/onnx_sdk/rtmpose-m_simcc-ap10k_pt-aic-coco_210e-256x256-7a041aa1_20230206.zip',
#          'pose_input_size':[256,256]}"""


det_frequency = 4 # Run person detection only every N frames, and inbetween track previously detected bounding boxes (pose estimation is still run on all frames). 
                  # Equal to or greater than 1, can be as high as you want in simple uncrowded cases. Much faster, but might be less accurate. 
device = 'auto' # 'auto', 'CPU', 'CUDA', 'MPS', 'ROCM'
backend = 'auto' # 'auto', 'openvino', 'onnxruntime', 'opencv'

tracking_mode = 'sports2d' # 'none', 'sports2d' or 'deepsort'. 'deepsort' is slower but more robust in difficult configurations
deepsort_params = """{'max_age':30, 'n_init':3, 'nms_max_overlap':0.8, 'max_cosine_distance':0.3, 'nn_budget':200, 'max_iou_distance':0.8}""" # """{dictionary between 3 double quotes}"""
                  # More robust in crowded scenes but Can be tricky to parametrize. More information there: https://github.com/levan92/deep_sort_realtime/blob/master/deep_sort_realtime/deepsort_tracker.py#L51
                  # Note: For faster and more robust tracking, use {'embedder_gpu': True, embedder':'torchreid'}, which uses the GPU and runs osnet_ain_x1_0 by default. requires `pip install torch torchvision torchreid gdown tensorboard`

display_detection = true
overwrite_pose = false # set to false if you don't want to recalculate pose estimation when it has already been done
save_video = 'to_video' # 'to_video' or 'to_images', 'none', or ['to_video', 'to_images']
output_format = 'openpose' # 'openpose', 'mmpose', 'deeplabcut', 'none' or a list of them # /!\ only 'openpose' is supported for now


[synchronization]
synchronization_gui = true # true or false. If true, a player will popup and let the user determine synchronization parameters. If false, it will be done automatically based on the parameters below
display_sync_plots = true # true or false (lowercase)
save_sync_plots = true # true or false (lowercase) # save synchronization plots
keypoints_to_consider = ['RWrist'] # 'all' if all points should be considered, for example if the participant did not perform any particicular sharp movement. In this case, the capture needs to be 5-10 seconds long at least
                           # ['RWrist', 'RElbow'] list of keypoint names if you want to specify keypoints with a sharp vertical motion.
approx_time_maxspeed = 'auto' # 'auto' if you want to consider the whole capture (default, slower if long sequences)
                           # [10.0, 2.0, 8.0, 11.0] list of times (seconds) if you want to specify the approximate time of a clear vertical event for each camera
time_range_around_maxspeed = 2.0 # Search for best correlation in the range [approx_time_maxspeed - time_range_around_maxspeed, approx_time_maxspeed  + time_range_around_maxspeed]
likelihood_threshold = 0.4 # Keypoints whose likelihood is below likelihood_threshold are filtered out
filter_cutoff = 6 # time series are smoothed to get coherent time-lagged correlation
filter_order = 4


# Take heart, calibration is not that complicated once you get the hang of it!
[calibration]
calibration_type = 'convert' # 'convert' or 'calculate'

   [calibration.convert]
   convert_from = 'qualisys' # 'caliscope', 'qualisys', 'optitrack', vicon', 'opencap', 'easymocap', 'biocv', 'anipose', or 'freemocap'
      [calibration.convert.caliscope]  # No parameter needed
      [calibration.convert.qualisys]
      binning_factor = 1 # Usually 1, except when filming in 540p where it usually is 2
      [calibration.convert.optitrack]  # See readme for instructions
      [calibration.convert.vicon]      # No parameter needed
      [calibration.convert.opencap]    # No parameter needed
      [calibration.convert.easymocap]  # No parameter needed
      [calibration.convert.biocv]      # No parameter needed
      [calibration.convert.anipose]    # No parameter needed
      [calibration.convert.freemocap]  # No parameter needed
  

   [calibration.calculate] 
      # Camera properties, theoretically need to be calculated only once in a camera lifetime
      [calibration.calculate.intrinsics]
      overwrite_intrinsics = false # set to false if you don't want to recalculate intrinsic parameters
      show_detection_intrinsics = true # true or false (lowercase)
      intrinsics_extension = 'jpg' # any video or image extension
      extract_every_N_sec = 1 # if video, extract frames every N seconds (can be <1 )
      intrinsics_corners_nb = [4,7] 
      intrinsics_square_size = 60 # mm

      # Camera placements, need to be done before every session
      [calibration.calculate.extrinsics]
      calculate_extrinsics = true # true or false (lowercase) 
      extrinsics_method = 'scene' # 'board', 'scene', 'keypoints'
      # 'board' should be large enough to be detected when laid on the floor. Not recommended.
      # 'scene' involves manually clicking any point of know coordinates on scene. Usually more accurate if points are spread out.
      # 'keypoints' uses automatic pose estimation of a person freely walking and waving arms in the scene. Slighlty less accurate, requires synchronized cameras.
      moving_cameras = false # Not implemented yet

         [calibration.calculate.extrinsics.board]
         show_reprojection_error = true # true or false (lowercase)
		   board_position = 'vertical' # 'vertical' or 'horizontal'
         extrinsics_extension = 'png' # any video or image extension
         board_position = 'vertical' # 'vertical' or 'horizontal'
         extrinsics_corners_nb = [4,7] # [H,W] rather than [w,h]
         extrinsics_square_size = 60 # mm # [h,w] if square is actually a rectangle

         [calibration.calculate.extrinsics.scene]
         show_reprojection_error = true # true or false (lowercase)
         extrinsics_extension = 'png' # any video or image extension
         # list of 3D coordinates to be manually labelled on images. Can also be a 2 dimensional plane. 
         # in m -> unlike for intrinsics, NOT in mm!
         # [X,Y,Z], which becomes [Z,X,Y] in the TRC reference frame, and [-Y,X,Z] in the Blender one
         object_coords_3d =   [[-2.0,  0.3,  0.0], 
                              [-2.0 , 0.0,  0.0], 
                              [-2.0, 0.0,  0.05], 
                              [-2.0, -0.3 ,  0.0], 
                              [0.0,  0.3,  0.0], 
                              [0.0, 0.0,  0.0], 
                              [0.0, 0.0,  0.05], 
                              [0.0, -0.3,  0.0]]
        
         [calibration.calculate.extrinsics.keypoints]
         # Coming soon!


[personAssociation]
   likelihood_threshold_association = 0.3

   [personAssociation.single_person]
   reproj_error_threshold_association = 20 # px
   tracked_keypoint = 'Neck' # If the neck is not detected by the pose_model, check skeleton.py 
               # and choose a stable point for tracking the person of interest (e.g., 'right_shoulder' or 'RShoulder')
   
   [personAssociation.multi_person]
   reconstruction_error_threshold = 0.1 # 0.1 = 10 cm
   min_affinity = 0.2 # affinity below which a correspondence is ignored


[triangulation]
reproj_error_threshold_triangulation = 15 # px
likelihood_threshold_triangulation= 0.3
min_cameras_for_triangulation = 2
interp_if_gap_smaller_than = 20 # do not interpolate larger gaps

interpolation = 'linear' #linear, slinear, quadratic, cubic, or none
                        # 'none' if you don't want to interpolate missing points
remove_incomplete_frames = false # true or false (lowercase) # If true, if any keypoint cannot be triangulated, the full time frame is removed
sections_to_keep = 'all' # 'all', 'largest', 'first', 'last'
                        # keep 'all' valid sections even when they are interspersed with untriangulated chunks, or the 'largest' valid section, or the 'first' one, or the 'last' one
fill_large_gaps_with = 'last_value' # 'last_value', 'nan', or 'zeros' 

show_interp_indices = true # true or false (lowercase). For each keypoint, return the frames that need to be interpolated
make_c3d = true # save triangulated data in c3d format in addition to trc


[filtering]
reject_outliers = true      # Hampel filter for outlier rejection before other filtering methods. Can be slow. Rejects outliers that are outside of a 95% confidence interal from the median in a sliding window of size 7.
filter = true               # Proceed to further filtering after outlier rejection.
type = 'butterworth' # butterworth, kalman, gvc_spline, gaussian, LOESS, median, butterworth_on_speed

display_figures = true # true or false (lowercase) 
save_filt_plots = true # true or false (lowercase) # save filtering plots
make_c3d = true # also save triangulated data in c3d format

   # Most intuitive and standard filter in biomechanics
   [filtering.butterworth]
   cut_off_frequency = 6 # Hz # Will be divided by slowmo_factor to be equivalent to non slowed-down video
   order = 4 

   # Used in countless applications, this one is a simplified Kalman filter 
   [filtering.kalman]
   # How much more do you trust triangulation results (measurements), than the assumption of constant acceleration(process)?
   trust_ratio = 500 # = measurement_trust/process_trust ~= process_noise/measurement_noise
   smooth = true # should be true, unless you need real-time filtering

   # Automatically determines optimal parameters for each point, which is good when some move faster than others (eg fingers vs hips).
   [filtering.gcv_spline]
   cut_off_frequency = 'auto' # 'auto' or int # If int, behaves like a Butterworth filter. 'auto' is usually better, unless the signal is too short (noise can then be considered as signal -> trajectories not filtered)
   smoothing_factor = 1.0 # >=0, ignored if cut_off_frequency != 'auto'. Biases results towards more smoothing (>1) or more fidelity to data (<1) 

   [filtering.loess]
   nb_values_used = 5 # = fraction of data used * nb frames
   [filtering.gaussian]
   sigma_kernel = 1 #px
   [filtering.median]
   kernel_size = 3
   [filtering.butterworth_on_speed]
   order = 4 
   cut_off_frequency = 10 # Hz


[markerAugmentation] 
## Requires the following markers: ["Neck", "RShoulder", "LShoulder", "RHip", "LHip", "RKnee", "LKnee",
##        "RAnkle", "LAnkle", "RHeel", "LHeel", "RSmallToe", "LSmallToe",
##        "RBigToe", "LBigToe", "RElbow", "LElbow", "RWrist", "LWrist"]
<<<<<<< HEAD
feet_on_floor = false # true or false (lowercase) # If true, markers will be translated so that the feet are at floor level (assuming that the floor is flat). Useful if you want to estimate ground reaction forces or joint loads.
=======
feet_on_floor = false # true or false (lowercase) # If true, markers will be translated so that the feet are on the floor (assuming that the floor is flat). Useful if you want to estimate ground reaction forces or joint loads.
>>>>>>> b9242b1d
make_c3d = true # save triangulated data in c3d format in addition to trc


[kinematics]
use_augmentation = true  # true or false (lowercase) # Set to true if you want to use the model with augmented markers
use_simple_model = false # true or false # >10 times faster IK if true. No muscles, no constraints (eg stiff spine and shoulders, no patella)
right_left_symmetry = true # true or false (lowercase) # Set to false only if you have good reasons to think the participant is not symmetrical (e.g. prosthetic limb)

default_height = 1.7 # meters # If automatic height calculation did not work, this value is used to scale the model
remove_individual_scaling_setup = true # true or false (lowercase) # If true, the individual scaling setup files are removed to avoid cluttering
remove_individual_ik_setup = true # true or false (lowercase) # If true, the individual IK setup files are removed to avoid cluttering
fastest_frames_to_remove_percent = 0.1 # Frames with high speed are considered as outliers
<<<<<<< HEAD
close_to_zero_speed_m = 0.2 # Sum for all keypoints: about 0.1 m/frame
=======
close_to_zero_speed_m = 0.2 # Sum for all keypoints: about 50 px/frame or 0.2 m/frame
>>>>>>> b9242b1d
large_hip_knee_angles = 45 # Hip and knee angles below this value are considered as imprecise
trimmed_extrema_percent = 0.5 # Proportion of the most extreme segment values to remove before calculating their mean)


[logging]
use_custom_logging = false # if integrated in an API that already has logging



# CUSTOM skeleton
# If you use a model with different keypoints and/or different ordering
# Useful if you trained your own model, from DeepLabCut or MMPose for example. 
# Make sure the ids are set in the right order and start from zero.
# 
# If you want to perform inverse kinematics, you will also need to create an OpenSim model
# and add to its markerset the location where you expect the triangulated keypoints to be detected.
# 
# In this example, CUSTOM reproduces the HALPE_26 skeleton (default skeletons are stored in skeletons.py).
# You can create as many custom skeletons as you want, just add them further down and rename them.
# 
# Check your model hierarchy with:  
# from anytree import Node, RenderTree
# for pre, _, node in RenderTree(model): 
#     print(f'{pre}{node.name} id={node.id}')
[pose.CUSTOM]
name = "Hip"
id = 19
  [[pose.CUSTOM.children]]
  name = "RHip"
  id = 12
     [[pose.CUSTOM.children.children]]
     name = "RKnee"
     id = 14
        [[pose.CUSTOM.children.children.children]]
        name = "RAnkle"
        id = 16
           [[pose.CUSTOM.children.children.children.children]]
           name = "RBigToe"
           id = 21
              [[pose.CUSTOM.children.children.children.children.children]]
              name = "RSmallToe"
              id = 23
           [[pose.CUSTOM.children.children.children.children]]
           name = "RHeel"
           id = 25
  [[pose.CUSTOM.children]]
  name = "LHip"
  id = 11
     [[pose.CUSTOM.children.children]]
     name = "LKnee"
     id = 13
        [[pose.CUSTOM.children.children.children]]
        name = "LAnkle"
        id = 15
           [[pose.CUSTOM.children.children.children.children]]
           name = "LBigToe"
           id = 20
              [[pose.CUSTOM.children.children.children.children.children]]
              name = "LSmallToe"
              id = 22
           [[pose.CUSTOM.children.children.children.children]]
           name = "LHeel"
           id = 24
  [[pose.CUSTOM.children]]
  name = "Neck"
  id = 18
     [[pose.CUSTOM.children.children]]
     name = "Head"
     id = 17
        [[pose.CUSTOM.children.children.children]]
        name = "Nose"
        id = 0
     [[pose.CUSTOM.children.children]]
     name = "RShoulder"
     id = 6
        [[pose.CUSTOM.children.children.children]]
        name = "RElbow"
        id = 8
           [[pose.CUSTOM.children.children.children.children]]
           name = "RWrist"
           id = 10
     [[pose.CUSTOM.children.children]]
     name = "LShoulder"
     id = 5
        [[pose.CUSTOM.children.children.children]]
        name = "LElbow"
        id = 7
           [[pose.CUSTOM.children.children.children.children]]
           name = "LWrist"
           id = 9<|MERGE_RESOLUTION|>--- conflicted
+++ resolved
@@ -146,7 +146,6 @@
 
          [calibration.calculate.extrinsics.board]
          show_reprojection_error = true # true or false (lowercase)
-		   board_position = 'vertical' # 'vertical' or 'horizontal'
          extrinsics_extension = 'png' # any video or image extension
          board_position = 'vertical' # 'vertical' or 'horizontal'
          extrinsics_corners_nb = [4,7] # [H,W] rather than [w,h]
@@ -241,11 +240,7 @@
 ## Requires the following markers: ["Neck", "RShoulder", "LShoulder", "RHip", "LHip", "RKnee", "LKnee",
 ##        "RAnkle", "LAnkle", "RHeel", "LHeel", "RSmallToe", "LSmallToe",
 ##        "RBigToe", "LBigToe", "RElbow", "LElbow", "RWrist", "LWrist"]
-<<<<<<< HEAD
-feet_on_floor = false # true or false (lowercase) # If true, markers will be translated so that the feet are at floor level (assuming that the floor is flat). Useful if you want to estimate ground reaction forces or joint loads.
-=======
 feet_on_floor = false # true or false (lowercase) # If true, markers will be translated so that the feet are on the floor (assuming that the floor is flat). Useful if you want to estimate ground reaction forces or joint loads.
->>>>>>> b9242b1d
 make_c3d = true # save triangulated data in c3d format in addition to trc
 
 
@@ -258,11 +253,7 @@
 remove_individual_scaling_setup = true # true or false (lowercase) # If true, the individual scaling setup files are removed to avoid cluttering
 remove_individual_ik_setup = true # true or false (lowercase) # If true, the individual IK setup files are removed to avoid cluttering
 fastest_frames_to_remove_percent = 0.1 # Frames with high speed are considered as outliers
-<<<<<<< HEAD
-close_to_zero_speed_m = 0.2 # Sum for all keypoints: about 0.1 m/frame
-=======
 close_to_zero_speed_m = 0.2 # Sum for all keypoints: about 50 px/frame or 0.2 m/frame
->>>>>>> b9242b1d
 large_hip_knee_angles = 45 # Hip and knee angles below this value are considered as imprecise
 trimmed_extrema_percent = 0.5 # Proportion of the most extreme segment values to remove before calculating their mean)
 
