--- conflicted
+++ resolved
@@ -65,10 +65,5 @@
       
       - name: Test with pytest
         run: |
-<<<<<<< HEAD
           cd Pose2Sim
-          pytest -v tests.py
-=======
-          cd Pose2Sim/S00_Demo_BatchSession
-          conda run -n pose2sim pytest -v tests.py
->>>>>>> f287b0e5
+          conda run -n pose2sim pytest -v tests.py